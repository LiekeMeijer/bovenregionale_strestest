--- conflicted
+++ resolved
@@ -78,20 +78,26 @@
         self.network = self._load_gdf(
             self.losses_input_path.joinpath("network.geojson")
         )
-        self.intensities = self._load_df_from_csv(analysis.traffic_intensities_file, [])  # per day
+        self.intensities = self._load_df_from_csv(
+            analysis.traffic_intensities_file, []
+        )  # per day
 
         # TODO: make sure the "link_id" is kept in the result of the criticality analysis
         self.criticality_data = self._load_df_from_csv(Path("criticality_data.csv"), [])
-        self.resilience_curve = self._load_df_from_csv((analysis.resilience_curve_file),
-                                                       ["disruption_steps", "functionality_loss_ratio",
-                                                        "link_type_hazard_intensity"],
-                                                       )
+        self.resilience_curve = self._load_df_from_csv(
+            (analysis.resilience_curve_file),
+            [
+                "disruption_steps",
+                "functionality_loss_ratio",
+                "link_type_hazard_intensity",
+            ],
+        )
         self.values_of_time = self._load_df_from_csv(analysis.values_of_time_file, [])
 
     def _load_df_from_csv(
-            self,
-            csv_path: Path,
-            columns_to_interpret: list[str],
+        self,
+        csv_path: Path,
+        columns_to_interpret: list[str],
     ) -> pd.DataFrame:
         if csv_path is None or not csv_path.exists():
             logging.warning("No `csv` file found at {}.".format(csv_path))
@@ -112,21 +118,21 @@
         return gpd.GeoDataFrame()
 
     def traffic_shockwave(
-            self, vlh: pd.DataFrame, capacity: pd.Series, intensity: pd.Series
+        self, vlh: pd.DataFrame, capacity: pd.Series, intensity: pd.Series
     ) -> pd.DataFrame:
         vlh["vlh_traffic"] = (
-                (self.duration ** 2)
-                * (self.rest_capacity - 1)
-                * (self.rest_capacity * capacity - intensity / self.traffic_throughput)
-                / (2 * (1 - ((intensity / self.traffic_throughput) / capacity)))
+            (self.duration**2)
+            * (self.rest_capacity - 1)
+            * (self.rest_capacity * capacity - intensity / self.traffic_throughput)
+            / (2 * (1 - ((intensity / self.traffic_throughput) / capacity)))
         )
         return vlh
 
     def calc_vlh_with_shockwave(
-            self,
-            traffic_data: pd.DataFrame,
-            values_of_time: dict,
-            criticality_data: pd.DataFrame,
+        self,
+        traffic_data: pd.DataFrame,
+        values_of_time: dict,
+        criticality_data: pd.DataFrame,
     ) -> pd.DataFrame:
 
         vlh = pd.DataFrame(
@@ -159,17 +165,17 @@
         # all values above maximum, limit to maximum
         # TODO: integration here of time and traffic_throughput.
         vlh["vlh_detour"] = (
-                                    intensity * ((1 - self.traffic_throughput) * self.duration) * detour_time
-                            ) / 60
+            intensity * ((1 - self.traffic_throughput) * self.duration) * detour_time
+        ) / 60
         vlh["vlh_detour"] = vlh["vlh_detour"].apply(
             lambda x: np.where(x < 0, 0, x)
         )  # all values below 0 -> 0
 
         if (
-                diff_event_disr > 0
+            diff_event_disr > 0
         ):  # when the event is done, but the disruption continues after the event. Calculate extra detour times
             temp = (
-                    diff_event_disr * (detour_time * self.detour_traffic * detour_time) / 60
+                diff_event_disr * (detour_time * self.detour_traffic * detour_time) / 60
             )
             temp = temp.apply(
                 lambda x: np.where(x < 0, 0, x)
@@ -180,58 +186,58 @@
 
         if self.partofday == PartOfDayEnum.DAY:
             vlh["euro_per_hour"] = (
-                    (
-                            traffic_data["day_freight"]
-                            / traffic_data["day_total"]
-                            * values_of_time["freight"]["value_of_time"]
-                    )
-                    + (
-                            traffic_data["day_commute"]
-                            / traffic_data["day_total"]
-                            * values_of_time["commute"]["value_of_time"]
-                    )
-                    + (
-                            traffic_data["day_business"]
-                            / traffic_data["day_total"]
-                            * values_of_time["business"]["value_of_time"]
-                    )
-                    + (
-                            traffic_data["day_other"]
-                            / traffic_data["day_total"]
-                            * values_of_time["other"]["value_of_time"]
-                    )
+                (
+                    traffic_data["day_freight"]
+                    / traffic_data["day_total"]
+                    * values_of_time["freight"]["value_of_time"]
+                )
+                + (
+                    traffic_data["day_commute"]
+                    / traffic_data["day_total"]
+                    * values_of_time["commute"]["value_of_time"]
+                )
+                + (
+                    traffic_data["day_business"]
+                    / traffic_data["day_total"]
+                    * values_of_time["business"]["value_of_time"]
+                )
+                + (
+                    traffic_data["day_other"]
+                    / traffic_data["day_total"]
+                    * values_of_time["other"]["value_of_time"]
+                )
             )
             # to calculate costs per unit traffi per hour. This is weighted based on the traffic mix and value of each traffic type
 
         if self.partofday == PartOfDayEnum.EVENING:
             vlh["euro_per_hour"] = (
-                    (
-                            traffic_data["evening_freight"]
-                            / traffic_data["evening_total"]
-                            * values_of_time["freight"]["value_of_time"]
-                    )
-                    + (
-                            traffic_data["evening_commute"]
-                            / traffic_data["evening_total"]
-                            * values_of_time["commute"]["value_of_time"]
-                    )
-                    + (
-                            traffic_data["evening_business"]
-                            / traffic_data["evening_total"]
-                            * values_of_time["business"]["value_of_time"]
-                    )
-                    + (
-                            traffic_data["evening_other"]
-                            / traffic_data["evening_total"]
-                            * values_of_time["other"]["value_of_time"]
-                    )
+                (
+                    traffic_data["evening_freight"]
+                    / traffic_data["evening_total"]
+                    * values_of_time["freight"]["value_of_time"]
+                )
+                + (
+                    traffic_data["evening_commute"]
+                    / traffic_data["evening_total"]
+                    * values_of_time["commute"]["value_of_time"]
+                )
+                + (
+                    traffic_data["evening_business"]
+                    / traffic_data["evening_total"]
+                    * values_of_time["business"]["value_of_time"]
+                )
+                + (
+                    traffic_data["evening_other"]
+                    / traffic_data["evening_total"]
+                    * values_of_time["other"]["value_of_time"]
+                )
             )
             # to calculate costs per unit traffi per hour. This is weighted based on the traffic mix and value of each traffic type
         vlh["euro_vlh"] = vlh["euro_per_hour"] * vlh["vlh_total"]
         return vlh
 
     def _get_vot_intensity_per_trip_purpose(
-            self, trip_types: list[str]
+        self, trip_types: list[str]
     ) -> dict[str, pd.DataFrame]:
         """
         Generates a dictionary with all available `vot_purpose` with their intensity as a `pd.DataFrame`.
@@ -241,7 +247,7 @@
             vot_var_name = f"vot_{purpose}"
             partofday_trip_purpose_name = f"{self.partofday.config_value}_{purpose}"
             partofday_trip_purpose_intensity_name = (
-                    "intensity_" + partofday_trip_purpose_name
+                "intensity_" + partofday_trip_purpose_name
             )
             # read and set the vot's
             _vot_dict[vot_var_name] = self.values_of_time.loc[
@@ -249,7 +255,7 @@
             ].item()
             # read and set the intensities
             _vot_dict[partofday_trip_purpose_intensity_name] = (
-                    self.intensities[partofday_trip_purpose_name] / 24
+                self.intensities[partofday_trip_purpose_name] / 24
             )
         return dict(_vot_dict)
 
@@ -297,15 +303,13 @@
             for event in events:
                 vlh_event_total = 0
                 row_hazard_range = _get_range(vlh_row[event])
-                link_type_hazard_range = (
-                    f"{vlh_row['link_type']}_{row_hazard_range}"
-                )
+                link_type_hazard_range = f"{vlh_row['link_type']}_{row_hazard_range}"
 
                 # get stepwise recovery curve data
                 relevant_curve = self.resilience_curve[
                     self.resilience_curve["link_type_hazard_intensity"]
                     == link_type_hazard_range
-                    ]
+                ]
                 duration_steps: list = relevant_curve["duration_steps"].item()
                 functionality_loss_ratios: list = relevant_curve[
                     "functionality_loss_ratio"
@@ -363,17 +367,12 @@
                 _hazard_range = tuple(float(part) for part in _range_parts)
 
                 _link_types.add(_link_type)
-<<<<<<< HEAD
                 _hazard_intensity_ranges.add(_hazard_range)
+
         return list(_link_types), list(_hazard_intensity_ranges)
-=======
-                _inundation_height_ranges.add(_inundation_range)
-
-        return list(_link_types), list(_inundation_height_ranges)
 
     def execute(self) -> GeoDataFrame:
         _gdf_in = self.graph_file.get_graph()
         df = self.calculate_losses_from_table()
 
-        return _gdf_in.merge(df, how="left", on="LinkNr")
->>>>>>> 8a4d703a
+        return _gdf_in.merge(df, how="left", on="LinkNr")