import math
from pathlib import Path

import networkx as nx
import osmnx
from geopandas import GeoDataFrame

from ra2ce.analysis.analysis_config_data.analysis_config_data import (
    AnalysisSectionLosses,
)
from ra2ce.analysis.analysis_input_wrapper import AnalysisInputWrapper
from ra2ce.analysis.losses.analysis_losses_protocol import AnalysisLossesProtocol
from ra2ce.analysis.losses.weighing_analysis.weighing_analysis_factory import (
    WeighingAnalysisFactory,
)
from ra2ce.network.graph_files.graph_file import GraphFile
from ra2ce.network.hazard.hazard_names import HazardNames


class SingleLinkRedundancy(AnalysisLossesProtocol):
    analysis: AnalysisSectionLosses
    graph_file: GraphFile
    input_path: Path
    static_path: Path
    output_path: Path
    hazard_names: HazardNames

    def __init__(self, analysis_input: AnalysisInputWrapper) -> None:
        self.analysis = analysis_input.analysis
        self.graph_file = analysis_input.graph_file
        self.input_path = analysis_input.input_path
        self.static_path = analysis_input.static_path
        self.output_path = analysis_input.output_path
        self.hazard_names = analysis_input.hazard_names
        self.result = None

    def execute(self) -> GeoDataFrame:
        """This is the function to analyse roads with a single link disruption and an alternative route."""
        # TODO adjust to the right names of the RA2CE tool
        # if 'road_usage_data_path' in InputDict:
        #     road_usage_data = pd.read_excel(InputDict.road_usage_data_path)
        #     road_usage_data.dropna(axis=0, how='all', subset=['vehicle_type'], inplace=True)
        #     aadt_names = [aadt_name for aadt_name in road_usage_data['attribute_name'] if aadt_name == aadt_name]
        # else:
        #     aadt_names = None
        #     road_usage_data = pd.DataFrame()

        # create a geodataframe from the graph
        _gdf_graph = osmnx.graph_to_gdfs(self.graph_file.get_graph(), nodes=False)

        # list for the length of the alternative routes
        _current_value_list = []
        _alt_value_list = []
        _alt_nodes_list = []
        _diff_value_list = []
        _detour_exist_list = []

        _weighing_analyser = WeighingAnalysisFactory.get_analysis(
            self.analysis.weighing, _gdf_graph
        )

        # Ensure each edge has a valid weighing attribute
        for edge in list(self.graph_file.graph.edges.data(keys=True)):
<<<<<<< HEAD
            u, v, k, _weighing_analyser.edge_data = edge
=======
            _weighing_analyser.edge_data = edge[3]
>>>>>>> f8eab421
            _current_value_list.append(_weighing_analyser.get_current_value())

        # Loop over all edges to temporarily remove them and calculate the alternative route
        for e, e_remove in enumerate(list(self.graph_file.graph.edges.data(keys=True))):
            u, v, k, _weighing_analyser.edge_data = e_remove

            # remove the edge
            self.graph_file.graph.remove_edge(u, v, k)

            if nx.has_path(self.graph_file.graph, u, v):

                # calculate the alternative distance if that edge is unavailable
                _alt_dist = nx.dijkstra_path_length(
                    self.graph_file.graph,
                    u,
                    v,
                    weight=self.analysis.weighing.config_value,
                )
                _alt_nodes = nx.dijkstra_path(self.graph_file.graph, u, v)
                _alt_value = _weighing_analyser.calculate_alternative_value(_alt_dist)

                # append alternative route nodes
                _alt_value_list.append(_alt_value)
                _alt_nodes_list.append(_alt_nodes)

                # calculate the difference in distance
                _diff_value_list.append(round(_alt_value - _current_value_list[e], 3))

                _detour_exist_list.append(1)
            else:
                _alt_value_list.append(_current_value_list[e])
                _alt_nodes_list.append(math.nan)
                _diff_value_list.append(math.nan)
                _detour_exist_list.append(0)

            # add edge again to the graph
            self.graph_file.graph.add_edge(u, v, k, **_weighing_analyser.edge_data)

        # Add the new columns to the geodataframe
        _gdf_graph[self.analysis.weighing.config_value] = _current_value_list
        _gdf_graph[f"alt_{self.analysis.weighing.config_value}"] = _alt_value_list
        _gdf_graph["alt_nodes"] = _alt_nodes_list
        _gdf_graph[f"diff_{self.analysis.weighing.config_value}"] = _diff_value_list
        _gdf_graph["detour"] = _detour_exist_list

        # Extra calculation possible (like multiplying the disruption time with the cost for disruption)
        # todo: input here this option

        return _gdf_graph<|MERGE_RESOLUTION|>--- conflicted
+++ resolved
@@ -61,11 +61,7 @@
 
         # Ensure each edge has a valid weighing attribute
         for edge in list(self.graph_file.graph.edges.data(keys=True)):
-<<<<<<< HEAD
-            u, v, k, _weighing_analyser.edge_data = edge
-=======
             _weighing_analyser.edge_data = edge[3]
->>>>>>> f8eab421
             _current_value_list.append(_weighing_analyser.get_current_value())
 
         # Loop over all edges to temporarily remove them and calculate the alternative route
