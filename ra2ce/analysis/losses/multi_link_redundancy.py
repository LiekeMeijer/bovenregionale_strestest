--- conflicted
+++ resolved
@@ -45,14 +45,9 @@
         """
         updates the time column with the calculated dataframe and updates the rest of the gdf_graph if time is None.
         """
-<<<<<<< HEAD
-        # TODO: can this first branch be deleted since it is done (better) in the 3rd branch?
-        # In that case a drop of the time column should be done in the 3rd branch.
-=======
         if WeighingEnum.TIME.config_value not in df_calculated.columns:
             return df_calculated, gdf_graph
 
->>>>>>> f8eab421
         if (
             WeighingEnum.TIME.config_value in gdf_graph.columns
             and WeighingEnum.TIME.config_value in df_calculated.columns
@@ -60,34 +55,6 @@
             df_calculated = df_calculated.drop(columns=[WeighingEnum.TIME.config_value])
             return df_calculated, gdf_graph
 
-<<<<<<< HEAD
-        if (
-            WeighingEnum.TIME.config_value not in gdf_graph.columns
-            and WeighingEnum.TIME.config_value not in df_calculated.columns
-        ):
-            return df_calculated, gdf_graph
-
-        if WeighingEnum.TIME.config_value in df_calculated.columns:
-            gdf_graph[WeighingEnum.TIME.config_value] = df_calculated[
-                WeighingEnum.TIME.config_value
-            ]
-            for i, row in gdf_graph.iterrows():
-                row_avgspeed = row.get("avgspeed", None)
-                row_length = row.get("length", None)
-                if (
-                    pd.isna(row[WeighingEnum.TIME.config_value])
-                    and row_avgspeed
-                    and row_length
-                ):
-                    gdf_graph.at[i, WeighingEnum.TIME.config_value] = (
-                        row_length * 1e-3 / row_avgspeed
-                    )
-                else:
-                    gdf_graph.at[i, WeighingEnum.TIME.config_value] = row.get(
-                        WeighingEnum.TIME.config_value, None
-                    )
-
-=======
         gdf_graph[WeighingEnum.TIME.config_value] = df_calculated[
             WeighingEnum.TIME.config_value
         ]
@@ -106,7 +73,6 @@
                 gdf_graph.at[i, WeighingEnum.TIME.config_value] = row.get(
                     WeighingEnum.TIME.config_value, None
                 )
->>>>>>> f8eab421
         return df_calculated, gdf_graph
 
     def execute(self) -> gpd.GeoDataFrame:
@@ -184,19 +150,11 @@
             # Ensure each edge has a valid weighing attribute
             _current_value_list = []
             for edge in list(edges_remove):
-<<<<<<< HEAD
-                u, v, k, _weighing_analyser.edge_data = edge
-                _current_value_list.append(_weighing_analyser.get_current_value())
-
-            for e, edges in enumerate(edges_remove):
-                u, v, k, _weighing_analyser.edge_data = edges
-=======
                 _weighing_analyser.edge_data = edge[3]
                 _current_value_list.append(_weighing_analyser.get_current_value())
 
             for e, edges in enumerate(edges_remove):
                 u, v, _, _weighing_analyser.edge_data = edges
->>>>>>> f8eab421
 
                 if nx.has_path(_graph, u, v):
                     alt_dist = nx.dijkstra_path_length(
