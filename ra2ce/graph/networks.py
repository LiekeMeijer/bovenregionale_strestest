"""
                    GNU GENERAL PUBLIC LICENSE
                      Version 3, 29 June 2007

    Risk Assessment and Adaptation for Critical Infrastructure (RA2CE).
    Copyright (C) 2023 Stichting Deltares

    This program is free software: you can redistribute it and/or modify
    it under the terms of the GNU General Public License as published by
    the Free Software Foundation, either version 3 of the License, or
    (at your option) any later version.

    This program is distributed in the hope that it will be useful,
    but WITHOUT ANY WARRANTY; without even the implied warranty of
    MERCHANTABILITY or FITNESS FOR A PARTICULAR PURPOSE.  See the
    GNU General Public License for more details.

    You should have received a copy of the GNU General Public License
    along with this program.  If not, see <http://www.gnu.org/licenses/>.
"""

import logging
import os
from typing import Any, List, Tuple

import geopandas as gpd
import networkx as nx
import pandas as pd
import pyproj
import momepy
from shapely.geometry import MultiLineString

import ra2ce.graph.networks_utils as nut
from ra2ce.graph.osm_network_wrapper.osm_network_wrapper import OsmNetworkWrapper
from ra2ce.graph.segmentation import Segmentation
from ra2ce.io.readers import GraphPickleReader
from ra2ce.io.writers import JsonExporter
from ra2ce.io.writers.network_exporter_factory import NetworkExporterFactory
from ra2ce.graph.vector_network_wrapper import VectorNetworkWrapper


class Network:
    """Network in GeoDataFrame or NetworkX format.

    Networks can be created from shapefiles, OSM PBF files, can be downloaded from OSM online or can be loaded from
    feather or gpickle files. Origin-destination nodes can be added.

    Attributes:
        config: A dictionary with the configuration details on how to create and adjust the network.
    """

    def __init__(self, config: dict, files: dict):
        # General
        self.config = config
        self.output_path = config["static"] / "output_graph"
        if not self.output_path.is_dir():
            self.output_path.mkdir(parents=True)
        # Network
        self.base_graph_crs = None  # Initiate variable
        self.base_network_crs = None  # Initiate variable

        # Origins and destinations
        self.origins = config["origins_destinations"]["origins"]
        self.destinations = config["origins_destinations"]["destinations"]
        self.origins_names = config["origins_destinations"]["origins_names"]
        self.destinations_names = config["origins_destinations"]["destinations_names"]
        self.id_name_origin_destination = config["origins_destinations"][
            "id_name_origin_destination"
        ]
        if "category" in self.config["origins_destinations"]:
            self.od_category = self.config["origins_destinations"]["category"]
        else:
            self.od_category = None
        try:
            self.region = (
                config["static"] / "network" / config["origins_destinations"]["region"]
            )
            self.region_var = config["origins_destinations"]["region_var"]
        except Exception:
            self.region = None
            self.region_var = None

        # Cleanup
        _cleanup_options = config.get("cleanup", {})
        if any(_cleanup_options.items()) and any(
            [v for k, v in _cleanup_options.items()]
        ):
            _cleanup_options["cleanup"] = True
        self._setup_cleanup_options(_cleanup_options)

        # files
        self.files = files

    def _setup_cleanup_options(self, opt: dict):
        # TODO: remove the attributes once cleanup function is used
        self.cleanup = opt.get("cleanup", False)
        self.snapping = opt.get("snapping_threshold", None)
        self.segmentation_length = opt.get("segmentation_length", None)
        self.merge_lines = opt.get("merge_lines", None)
        self.merge_on_id = opt.get("merge_on_id", None)
        self.cut_at_intersections = opt.get("cut_at_intersections", None)

    def network_shp(
        self, crs: int = 4326
    ) -> Tuple[nx.classes.graph.Graph, gpd.GeoDataFrame]:
        """Creates a (graph) network from a shapefile.

        Returns the same geometries for the network (GeoDataFrame) as for the graph (NetworkX graph), because
        it is assumed that the user wants to keep the same geometries as their shapefile input.

        Args:
            crs (int): the EPSG number of the coordinate reference system that is used

        Returns:
            graph_complex (NetworkX graph): The resulting graph.
            edges_complex (GeoDataFrame): The resulting network.
        """
        # Make a pyproj CRS from the EPSG code
        crs = pyproj.CRS.from_user_input(crs)

        lines = self.read_merge_shp(crs)

        logging.info(
            "Function [read_merge_shp]: executed with {} {}".format(
                self.config["network"]["primary_file"],
                self.config["network"]["diversion_file"],
            )
        )

        # Check which of the lines are merged, also for the fid. The fid of the first line with a traffic count is taken.
        # The list of fid's is reduced by the fid's that are not anymore in the merged lines
        if self.config["cleanup"]["merge_lines"]:
            aadt_names = []
            edges, lines_merged = nut.merge_lines_automatic(
                lines, self.config["network"]["file_id"], aadt_names, crs
            )
            logging.info(
                "Function [merge_lines_automatic]: executed with properties {}".format(
                    list(edges.columns)
                )
            )
        else:
            edges, lines_merged = lines, gpd.GeoDataFrame()

        edges, id_name = nut.gdf_check_create_unique_ids(
            edges, self.config["network"]["file_id"]
        )

        if self.snapping is not None:
            edges = nut.snap_endpoints_lines(edges, self.snapping, id_name, crs)
            logging.info(
                "Function [snap_endpoints_lines]: executed with threshold = {}".format(
                    self.snapping
                )
            )

        # merge merged lines if there are any merged lines
        if not lines_merged.empty:
            # save the merged lines to a shapefile - CHECK if there are lines merged that should not be merged (e.g. main + secondary road)
            lines_merged.set_geometry(
                col="geometry", inplace=True
            )  # To ensure the object is a GeoDataFrame and not a Series
            lines_merged.to_file(
                os.path.join(
                    self.output_path,
                    "{}_lines_that_merged.shp".format(self.config["project"]["name"]),
                )
            )
            logging.info(
                "Function [edges_to_shp]: saved at {}".format(
                    os.path.join(
                        self.output_path,
                        "{}_lines_that_merged".format(self.config["project"]["name"]),
                    )
                )
            )

        # Get the unique points at the end of lines and at intersections to create nodes
        nodes = nut.create_nodes(
            edges, crs, self.config["cleanup"]["cut_at_intersections"]
        )
        logging.info("Function [create_nodes]: executed")

        edges = nut.cut_lines(
            edges, nodes, id_name, tolerance=0.00001, crs_=crs
        )  ## PAY ATTENTION TO THE TOLERANCE, THE UNIT IS DEGREES
        logging.info("Function [cut_lines]: executed")

        if not edges.crs:
            edges.crs = crs

        # create tuples from the adjecent nodes and add as column in geodataframe
        edges_complex = nut.join_nodes_edges(nodes, edges, id_name)
        edges_complex.crs = crs  # set the right CRS
        edges_complex.dropna(subset=["node_A", "node_B"], inplace=True)

        assert (
            edges_complex["node_A"].isnull().sum() == 0
        ), "Some edges cannot be assigned nodes, please check your input shapefile."
        assert (
            edges_complex["node_B"].isnull().sum() == 0
        ), "Some edges cannot be assigned nodes, please check your input shapefile."

        # Create networkx graph from geodataframe
        graph_complex = nut.graph_from_gdf(edges_complex, nodes, node_id="node_fid")
        logging.info("Function [graph_from_gdf]: executed")

        if self.segmentation_length is not None:
            edges_complex = Segmentation(edges_complex, self.segmentation_length)
            edges_complex = edges_complex.apply_segmentation()
            if edges_complex.crs is None:  # The CRS might have dissapeared.
                edges_complex.crs = crs  # set the right CRS

        self.base_graph_crs = pyproj.CRS.from_user_input(crs)
        self.base_network_crs = pyproj.CRS.from_user_input(crs)

        # Exporting complex graph because the shapefile should be kept the same as much as possible.
        return graph_complex, edges_complex

<<<<<<< HEAD
    def network_cleanshp(self) -> Tuple[nx.classes.graph.Graph, gpd.GeoDataFrame]:
        """Creates a (graph) network from a clean shapefile (primary_file - no further advance cleanup is needed)

        Returns the same geometries for the network (GeoDataFrame) as for the graph (NetworkX graph), because
        it is assumed that the user wants to keep the same geometries as their shapefile input.

        Returns:
            graph_complex (NetworkX graph): The resulting graph.
            edges_complex (GeoDataFrame): The resulting network.
        """
        # initialise vector network wrapper
        vector_network_wrapper = VectorNetworkWrapper(config=self.config)

        # setup network using the wrapper
        (
            graph_complex,
            edges_complex,
        ) = vector_network_wrapper.setup_network_from_vector()

        # Set the CRS of the graph and network to wrapper crs
        self.base_graph_crs = vector_network_wrapper.crs
        self.base_network_crs = vector_network_wrapper.crs

        return graph_complex, edges_complex

    def _export_linking_tables(self, linking_tables: List[Any]) -> None:
=======
    def _export_linking_tables(self, linking_tables: list[Any]) -> None:
>>>>>>> b2695139
        _exporter = JsonExporter()
        _output_dir = self.config["static"] / "output_graph"
        _exporter.export(
            _output_dir.joinpath("simple_to_complex.json"), linking_tables[0]
        )
        _exporter.export(
            _output_dir.joinpath("complex_to_simple.json"), linking_tables[1]
        )

    def network_trails_import(
        self, crs: int = 4326
    ) -> Tuple[nx.classes.graph.Graph, gpd.GeoDataFrame]:
        """Creates a network which has been prepared in the TRAILS package

        #Todo: we might later simply import the whole trails code as a package, and directly use these functions
        #Todo: because TRAILS is still in beta version we better wait with that untill the first stable version is
        # released

        Returns:
            graph_simple (NetworkX graph): Simplified graph (for use in the indirect analyses).
            complex_edges (GeoDataFrame): Complex graph (for use in the direct analyses).
        """

        logging.info(
            "TRAILS importer: Reads the provided primary edge file: {}, assumes there also is a_nodes file".format(
                self.config["network"]["primary_file"]
            )
        )

        logging.warning(
            "Any coordinate projection information in the feather file will be overwritten (with default WGS84)"
        )
        # Make a pyproj CRS from the EPSG code
        crs = pyproj.CRS.from_user_input(crs)

        # edges = pd.read_pickle(
        #    self.config["static"] / "network" / self.config["network"]["primary_file"]
        # )

        edge_file = (
            self.config["static"] / "network" / self.config["network"]["primary_file"]
        )
        edges = gpd.read_feather(edge_file)
        edges = edges.set_crs(crs)

        corresponding_node_file = (
            self.config["static"]
            / "network"
            / self.config["network"]["primary_file"].replace("edges", "nodes")
        )
        assert (
            corresponding_node_file.exists()
        ), "The node file could not be found while importing from TRAILS"
        nodes = gpd.read_feather(corresponding_node_file)
        nodes = nodes.set_crs(crs)
        # nodes = pd.read_pickle(
        #     corresponding_node_file
        # )  # Todo: Throw exception if nodes file is not present

        logging.info("TRAILS importer: start generating graph")
        # tempfix to rename columns
        edges = edges.rename({"from_id": "node_A", "to_id": "node_B"}, axis="columns")
        node_id = "id"
        graph_simple = nut.graph_from_gdf(edges, nodes, name="network", node_id=node_id)

        logging.info("TRAILS importer: graph generating was succesfull.")
        logging.warning(
            "RA2CE will not clean-up your graph, assuming that it is already done in TRAILS"
        )

        if self.segmentation_length is not None:
            logging.info("TRAILS importer: start segmentating graph")
            to_segment = Segmentation(edges, self.segmentation_length)
            edges_simple_segmented = to_segment.apply_segmentation()
            if edges_simple_segmented.crs is None:  # The CRS might have dissapeared.
                edges_simple_segmented.crs = edges.crs  # set the right CRS
                edges_complex = edges_simple_segmented

        else:
            edges_complex = edges

        graph_complex = graph_simple  # NOTE THAT DIFFERENCE
        # BETWEEN SIMPLE AND COMPLEX DOES NOT EXIST WHEN IMPORTING WITH TRAILS

        # Todo: better control over metadata in trails
        # Todo: better control over where things are saved in the pipeline

        return graph_complex, edges_complex

    def network_osm_download(self) -> tuple[nx.classes.graph.Graph, gpd.GeoDataFrame]:
        """
        Creates a network from a polygon by downloading via the OSM API in the extent of the polygon.

        Returns:
            tuple[nx.classes.graph.Graph, gpd.GeoDataFrame]: Tuple of Simplified graph (for use in the indirect analyses) and Complex graph (for use in the direct analyses).
        """
        osm_network = OsmNetworkWrapper(self.config, "")
        graph_complex = osm_network.get_clean_graph_from_osm()

        # Create 'graph_simple'
        graph_simple, graph_complex, link_tables = nut.create_simplified_graph(
            graph_complex
        )

        # Create 'edges_complex', convert complex graph to geodataframe
        logging.info("Start converting the graph to a geodataframe")
        edges_complex, node_complex = nut.graph_to_gdf(graph_complex)
        logging.info("Finished converting the graph to a geodataframe")

        # Save the link tables linking complex and simple IDs
        self._export_linking_tables(link_tables)

        # If the user wants to use undirected graphs, turn into an undirected graph (default).
        if not self.config["network"]["directed"]:
            if type(graph_simple) == nx.classes.multidigraph.MultiDiGraph:
                graph_simple = graph_simple.to_undirected()

        # No segmentation required, the non-simplified road segments from OSM are already small enough

        self.base_graph_crs = pyproj.CRS.from_user_input(
            "EPSG:4326"
        )  # Graphs from OSM download are always in this CRS.
        self.base_network_crs = pyproj.CRS.from_user_input(
            "EPSG:4326"
        )  # Graphs from OSM download are always in this CRS.

        return graph_simple, edges_complex

    def add_od_nodes(
        self, graph: nx.classes.graph.Graph, crs: pyproj.CRS
    ) -> nx.classes.graph.Graph:
        """Adds origins and destinations nodes from shapefiles to the graph.

        Args:
            graph (NetworkX graph): the NetworkX graph to which OD nodes should be added
            crs (int): the EPSG number of the coordinate reference system that is used

        Returns:
            graph (NetworkX graph): the NetworkX graph with OD nodes
        """
        from ra2ce.graph.origins_destinations import (
            add_od_nodes,
            read_origin_destination_files,
        )

        name = "origin_destination_table"

        # Add the origin/destination nodes to the network
        ods = read_origin_destination_files(
            self.origins,
            self.origins_names,
            self.destinations,
            self.destinations_names,
            self.id_name_origin_destination,
            self.config["origins_destinations"]["origin_count"],
            crs,
            self.od_category,
            self.region,
            self.region_var,
        )

        ods, graph = add_od_nodes(ods, graph, crs, self.od_category)
        ods.crs = crs

        # Save the OD pairs (GeoDataFrame) as pickle
        ods.to_feather(
            self.config["static"] / "output_graph" / (name + ".feather"), index=False
        )
        logging.info(
            f"Saved {name + '.feather'} in {self.config['static'] / 'output_graph'}."
        )

        # Save the OD pairs (GeoDataFrame) as shapefile
        if self.config["network"]["save_shp"]:
            ods_path = self.config["static"] / "output_graph" / (name + ".shp")
            ods.to_file(ods_path, index=False)
            logging.info(f"Saved {ods_path.stem} in {ods_path.resolve().parent}.")

        return graph

    def generate_origins_from_raster(self):
        """Adds origins and destinations nodes from shapefiles to the graph."""
        from ra2ce.graph.origins_destinations import origins_from_raster

        out_fn = origins_from_raster(
            self.config["static"] / "network",
            self.config["network"]["polygon"],
            self.origins[0],
        )

        return out_fn

    def read_merge_shp(self, crs_: pyproj.CRS) -> gpd.GeoDataFrame:
        """Imports shapefile(s) and saves attributes in a pandas dataframe.

        Args:
            crs_ (int): the EPSG number of the coordinate reference system that is used
        Returns:
            lines (list of shapely LineStrings): full list of linestrings
            properties (pandas dataframe): attributes of shapefile(s), in order of the linestrings in lines
        """

        # read shapefiles and add to list with path
        if isinstance(self.config["network"]["primary_file"], str):
            shapefiles_analysis = [
                self.config["static"] / "network" / shp
                for shp in self.config["network"]["primary_file"].split(",")
            ]
        if isinstance(self.config["network"]["diversion_file"], str):
            shapefiles_diversion = [
                self.config["static"] / "network" / shp
                for shp in self.config["network"]["diversion_file"].split(",")
            ]

        # concatenate all shapefile into one geodataframe and set analysis to 1 or 0 for diversions
        lines = [gpd.read_file(shp) for shp in shapefiles_analysis]

        if isinstance(self.config["network"]["diversion_file"], str):
            lines.extend(
                [
                    nut.check_crs_gdf(gpd.read_file(shp), crs_)
                    for shp in shapefiles_diversion
                ]
            )
        lines = pd.concat(lines)

        lines.crs = crs_

        # Check if there are any multilinestrings and convert them to linestrings.
        if lines["geometry"].apply(lambda row: isinstance(row, MultiLineString)).any():
            mls_idx = lines.loc[
                lines["geometry"].apply(lambda row: isinstance(row, MultiLineString))
            ].index
            for idx in mls_idx:
                # Multilinestrings to linestrings
                new_rows_geoms = list(lines.iloc[idx]["geometry"].geoms)
                for nrg in new_rows_geoms:
                    dict_attributes = dict(lines.iloc[idx])
                    dict_attributes["geometry"] = nrg
                    lines.loc[max(lines.index) + 1] = dict_attributes

            lines = lines.drop(labels=mls_idx, axis=0)

        # append the length of the road stretches
        lines["length"] = lines["geometry"].apply(lambda x: nut.line_length(x, crs_))

        logging.info(
            "Shapefile(s) loaded with attributes: {}.".format(
                list(lines.columns.values)
            )
        )  # fill in parameter names

        return lines

    def get_avg_speed(
        self, original_graph: nx.classes.graph.Graph
    ) -> nx.classes.graph.Graph:
        if all(["length" in e for u, v, e in original_graph.edges.data()]) and any(
            ["maxspeed" in e for u, v, e in original_graph.edges.data()]
        ):
            # Add time weighing - Define and assign average speeds; or take the average speed from an existing CSV
            path_avg_speed = self.config["static"] / "output_graph" / "avg_speed.csv"
            if path_avg_speed.is_file():
                avg_speeds = pd.read_csv(path_avg_speed)
            else:
                avg_speeds = nut.calc_avg_speed(
                    original_graph,
                    "highway",
                    save_csv=True,
                    save_path=self.config["static"] / "output_graph" / "avg_speed.csv",
                )
            original_graph = nut.assign_avg_speed(original_graph, avg_speeds, "highway")

            # make a time value of seconds, length of road streches is in meters
            for u, v, k, edata in original_graph.edges.data(keys=True):
                hours = (edata["length"] / 1000) / edata["avgspeed"]
                original_graph[u][v][k]["time"] = round(hours * 3600, 0)

            return original_graph
        else:
            logging.info(
                "No attributes found in the graph to estimate average speed per network segment."
            )
            return original_graph

    def _export_network_files(
        self, network: Any, graph_name: str, types_to_export: List[str]
    ):
        _exporter = NetworkExporterFactory()
        _exporter.export(
            network=network,
            basename=graph_name,
            output_dir=self.config["static"] / "output_graph",
            export_types=types_to_export,
        )
        self.files[graph_name] = _exporter.get_pickle_path()

    def create(self) -> dict:
        """Handler function with the logic to call the right functions to create a network.

        Returns:
            (dict): A dict of a network (GeoDataFrame) and 1 (base NetworkX graph) or 2 graphs (base NetworkX and OD graph)
        """
        # Save the 'base' network as gpickle and if the user requested, also as shapefile.
        to_save = (
            ["pickle"] if not self.config["network"]["save_shp"] else ["pickle", "shp"]
        )
        od_graph = None
        base_graph = None
        network_gdf = None

        # For all graph and networks - check if it exists, otherwise, make the graph and/or network.
        if self.files["base_graph"] is None or self.files["base_network"] is None:
            # Create the network from the network source
            if self.config["network"]["source"] == "shapefile":
                logging.info("Start creating a network from the submitted shapefile.")
                if self.cleanup:
                    base_graph, network_gdf = self.network_shp()
                else:
                    base_graph, network_gdf = self.network_cleanshp()

            elif self.config["network"]["source"] == "OSM PBF":
                logging.info(
                    """The original OSM PBF import is no longer supported. 
                                Instead, the beta version of package TRAILS is used. 
                                First stable release of TRAILS is expected in 2023."""
                )

                # base_graph, network_gdf = self.network_osm_pbf() #The old approach is depreciated
                base_graph, network_gdf = self.network_trails_import()

                self.base_network_crs = network_gdf.crs

            elif self.config["network"]["source"] == "OSM download":
                logging.info("Start downloading a network from OSM.")
                base_graph, network_gdf = self.network_osm_download()

            elif self.config["network"]["source"] == "pickle":
                logging.info("Start importing a network from pickle")
                base_graph = GraphPickleReader().read(
                    self.config["static"] / "output_graph" / "base_graph.p"
                )
                network_gdf = gpd.read_feather(
                    self.config["static"] / "output_graph" / "base_network.feather"
                )

                # Assuming the same CRS for both the network and graph
                self.base_graph_crs = pyproj.CRS.from_user_input(network_gdf.crs)
                self.base_network_crs = pyproj.CRS.from_user_input(network_gdf.crs)

            if self.config["network"]["source"] == "OSM download":
                # Graph & Network from OSM download
                # Check if all geometries between nodes are there, if not, add them as a straight line.
                base_graph = nut.add_missing_geoms_graph(
                    base_graph, geom_name="geometry"
                )

            # Set the road lengths to meters for both the base_graph and network_gdf
            # TODO: rename "length" column to "length [m]" to be explicit
            edges_lengths_meters = {
                (e[0], e[1], e[2]): {
                    "length": nut.line_length(e[-1]["geometry"], self.base_graph_crs)
                }
                for e in base_graph.edges.data(keys=True)
            }
            nx.set_edge_attributes(base_graph, edges_lengths_meters)

            network_gdf["length"] = network_gdf["geometry"].apply(
                lambda x: nut.line_length(x, self.base_network_crs)
            )

            if self.config["network"]["source"] == "OSM download":
                base_graph = self.get_avg_speed(base_graph)

            # Save the graph and geodataframe
            self._export_network_files(base_graph, "base_graph", to_save)
            self._export_network_files(network_gdf, "base_network", to_save)
        else:
            logging.info(
                "Apparently, you already did create a network with ra2ce earlier. "
                + "Ra2ce will use this: {}".format(self.files["base_graph"])
            )

            if self.files["base_graph"] is not None:
                base_graph = GraphPickleReader().read(self.files["base_graph"])
            else:
                base_graph = None

            if self.files["base_network"] is not None:
                network_gdf = gpd.read_feather(self.files["base_network"])
            else:
                network_gdf = None

            # Assuming the same CRS for both the network and graph
            self.base_graph_crs = pyproj.CRS.from_user_input(network_gdf.crs)
            self.base_network_crs = pyproj.CRS.from_user_input(network_gdf.crs)

        # create origins destinations graph
        if (
            (self.origins is not None)
            and (self.destinations is not None)
            and self.files["origins_destinations_graph"] is None
        ):
            # reading the base graphs
            if (self.files["base_graph"] is not None) and (base_graph is not None):
                base_graph = GraphPickleReader().read(self.files["base_graph"])
            # adding OD nodes
            if self.origins[0].suffix == ".tif":
                self.origins[0] = self.generate_origins_from_raster()
            od_graph = self.add_od_nodes(base_graph, self.base_graph_crs)
            self._export_network_files(od_graph, "origins_destinations_graph", to_save)

        return {
            "base_graph": base_graph,
            "base_network": network_gdf,
            "origins_destinations_graph": od_graph,
        }<|MERGE_RESOLUTION|>--- conflicted
+++ resolved
@@ -217,7 +217,7 @@
         # Exporting complex graph because the shapefile should be kept the same as much as possible.
         return graph_complex, edges_complex
 
-<<<<<<< HEAD
+
     def network_cleanshp(self) -> Tuple[nx.classes.graph.Graph, gpd.GeoDataFrame]:
         """Creates a (graph) network from a clean shapefile (primary_file - no further advance cleanup is needed)
 
@@ -244,9 +244,6 @@
         return graph_complex, edges_complex
 
     def _export_linking_tables(self, linking_tables: List[Any]) -> None:
-=======
-    def _export_linking_tables(self, linking_tables: list[Any]) -> None:
->>>>>>> b2695139
         _exporter = JsonExporter()
         _output_dir = self.config["static"] / "output_graph"
         _exporter.export(
