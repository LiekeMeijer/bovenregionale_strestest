--- conflicted
+++ resolved
@@ -721,111 +721,6 @@
                 elif self.graphs[input_graph] is None and input_graph == "base_network":
                     self.graphs[input_graph] = gpd.read_feather(file_path)
 
-<<<<<<< HEAD
-        # #### Step 1: hazard overlay of the base graph (NetworkX) ###
-        # if (self.graphs["base_graph"] is not None) and (
-        #     self.files["base_graph_hazard"] is None
-        # ):
-        #     graph = self.graphs["base_graph"]
-        #
-        #     # Check if the graph needs to be reprojected
-        #     hazard_crs = pyproj.CRS.from_user_input(self.config["hazard"]["hazard_crs"])
-        #     graph_crs = pyproj.CRS.from_user_input(
-        #         "EPSG:4326"
-        #     )  # this is WGS84, TODO: Make flexible by including in the network ini
-        #
-        #     if (
-        #         hazard_crs != graph_crs
-        #     ):  # Temporarily reproject the graph to the CRS of the hazard
-        #         logging.warning(
-        #             """Hazard crs {} and graph crs {} are inconsistent,
-        #                                       we try to reproject the graph crs""".format(
-        #                 hazard_crs, graph_crs
-        #             )
-        #         )
-        #         graph_reprojected = self.get_reproject_graph(
-        #             graph, graph_crs, hazard_crs
-        #         )
-        #
-        #         # Do the actual hazard intersect
-        #         base_graph_hazard_reprojected = self.hazard_intersect(graph_reprojected)
-        #
-        #         # Assign the original geometries to the reprojected raster
-        #         self.graphs["base_graph_hazard"] = self.get_original_geoms_graph(
-        #             graph, base_graph_hazard_reprojected
-        #         )
-        #
-        #         # Clean up memory
-        #         clean_memory([graph_reprojected, base_graph_hazard_reprojected])
-        #     else:
-        #         self.graphs["base_graph_hazard"] = self.hazard_intersect(graph)
-        #
-        #     # Save graphs/network with hazard
-        #     self._export_network_files("base_graph_hazard", types_to_export)
-        # else:
-        #     try:
-        #         # Try to find the base graph hazard file
-        #         self.graphs["base_graph_hazard"] = GraphPickleReader().read(
-        #             self.config["static"] / "output_graph" / "base_graph_hazard.p"
-        #         )
-        #     except FileNotFoundError:
-        #         # File not found
-        #         logging.warning(
-        #             f"Base graph hazard file not found at {self.config['static'] / 'output_graph' / 'base_graph_hazard.p'}"
-        #         )
-        #         pass
-        #
-        # #### Step 2: hazard overlay of the origins_destinations (NetworkX) ###
-        # if (
-        #     (self.config["origins_destinations"]["origins"] is not None)
-        #     and (self.config["origins_destinations"]["origins"] is not None)
-        #     and (self.graphs["origins_destinations_graph"] is not None)
-        #     and (self.files["origins_destinations_graph_hazard"] is None)
-        # ):
-        #     graph = self.graphs["origins_destinations_graph"]
-        #
-        #     # Check if the graph needs to be reprojected
-        #     hazard_crs = pyproj.CRS.from_user_input(self.config["hazard"]["hazard_crs"])
-        #     graph_crs = pyproj.CRS.from_user_input(
-        #         "EPSG:4326"
-        #     )  # this is WGS84, TODO: Make flexible by including in the network ini
-        #
-        #     if (
-        #         hazard_crs != graph_crs
-        #     ):  # Temporarily reproject the graph to the CRS of the hazard
-        #         logging.warning(
-        #             """Hazard crs {} and graph crs {} are inconsistent,
-        #                                       we try to reproject the graph crs""".format(
-        #                 hazard_crs, graph_crs
-        #             )
-        #         )
-        #         graph_reprojected = self.get_reproject_graph(
-        #             graph, graph_crs, hazard_crs
-        #         )
-        #
-        #         # Do the actual hazard intersect
-        #         od_graph_hazard_reprojected = self.od_hazard_intersect(
-        #             graph_reprojected
-        #         )
-        #
-        #         # Assign the original geometries to the reprojected raster
-        #         self.graphs[
-        #             "origins_destinations_graph_hazard"
-        #         ] = self.get_original_geoms_graph(graph, od_graph_hazard_reprojected)
-        #
-        #         # Clean up memory
-        #         clean_memory([graph_reprojected, od_graph_hazard_reprojected])
-        #
-        #     else:
-        #         self.graphs[
-        #             "origins_destinations_graph_hazard"
-        #         ] = self.od_hazard_intersect(graph)
-        #
-        #     # Save graphs/network with hazard
-        #     self._export_network_files(
-        #         "origins_destinations_graph_hazard", types_to_export
-        #     )
-=======
         #### Step 1: hazard overlay of the base graph (NetworkX) ###
         if (self.graphs["base_graph"] is not None) and (
             self.files["base_graph_hazard"] is None
@@ -928,7 +823,6 @@
             self._export_network_files(
                 "origins_destinations_graph_hazard", types_to_export
             )
->>>>>>> 12fa6995
 
         #### Step 3: iterate overlay of the GeoPandas Dataframe (if any) ###
         if (self.graphs["base_network"] is not None) and (
