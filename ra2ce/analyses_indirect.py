# -*- coding: utf-8 -*-
"""
Created on 1-10-2020

@authors:
Frederique de Groen (frederique.degroen@deltares.nl)
"""

# external modules
import os, sys
folder = os.path.dirname(os.path.realpath(__file__))
sys.path.append(folder)
import copy
import pandas as pd
import time
import logging
import networkx as nx
import osmnx
import numpy as np
from numpy import nanmean
import warnings
import geopandas as gpd
import rtree
import pickle
import rasterio
from shapely.geometry import Point, LineString, MultiLineString
from statistics import mean
from numpy import object as np_object
from geopy import distance
from pathlib import Path

# local modules
# todo change os to pathlib


def single_link_alternative_routes(G, InputDict, crs=4326):
    """
    This is the function to analyse roads with a single link disruption and
    an alternative route.

    Arguments:
        InputDict [dictionary] = dictionary of input data used for calculating
            the costs for taking alternative routes
        ParameterNamesDict [dictionary] = names of the parameters used for calculating
            the costs for taking alternative routes
    """
    logging.info("----------------------------- {} -----------------------------".format(InputDict['analysis_name']))
    startstart = time.time()

    print(
        "\nYou have chosen the Single Link Alternative Route Finder. You might need to give a bit more input later. Starting to calculate now...\n")

    # TODO adjust to the right names of the RA2CE tool
    # if 'road_usage_data_path' in InputDict:
    #     road_usage_data = pd.read_excel(InputDict['road_usage_data_path'])
    #     road_usage_data.dropna(axis=0, how='all', subset=['vehicle_type'], inplace=True)
    #     aadt_names = [aadt_name for aadt_name in road_usage_data['attribute_name'] if aadt_name == aadt_name]
    # else:
    #     aadt_names = None
    #     road_usage_data = pd.DataFrame()
    road_usage_data = None  # can be removed if the above is fixed
    aadt_names = None  # can be removed if the above is fixed

    # CALCULATE CRITICALITY
    #TODO return back to criticality_single_link. Now temporarily changed for RWS project

<<<<<<< HEAD
    # gdf = criticality_single_link_osm(G, InputDict['shp_unique_ID'], roadUsageData=road_usage_data, aadtNames=aadt_names)
=======
    # gdf = criticality_single_link(G, InputDict['shp_unique_ID'], roadUsageData=road_usage_data, aadtNames=aadt_names)
>>>>>>> 33704cfb
    gdf = criticality_single_link_osm(G)
    logging.info("Function [criticality_single_link]: executing")

    # Extra calculation possible (like multiplying the disruption time with the cost for disruption)
    # todo: input here this option

    # save to shapefile
    gdf.crs = {'init': 'epsg:{}'.format(crs)}
    save_name = os.path.join(InputDict['output'], '{}_criticality.shp'.format(InputDict['analysis_name']))
    gdf_to_shp(gdf, save_name)

    print("\nThe shapefile with calculated criticality can be found here:\n{}".format(save_name))

    end = time.time()
    logging.info("Full analysis [single_link_alternative_routes]: {}".format(timer(startstart, end)))


def multi_link_alternative_routes(G, InputDict, crs=4326):
    """Calculates if road segments that are disrupted have an alternative route from node to node
    Args:

    Returns:+

    """

    logging.info("----------------------------- {} -----------------------------".format(InputDict['analysis_name']))
    startstart = time.time()

    print(
        "\nYou have chosen the Multi-link Disruption (1): Calculate the disruption for all damaged roads. Starting to calculate now...\n")

    # load the input files if they are there
    if 'shp_unique_ID' in InputDict:
        id_name = InputDict['shp_unique_ID']
    else:
        id_name = 'osmid'

    # initiate variables
    id_name_hazard = None

    # if the hazard data is joined with the network by ID (otherwise spatially)
    if 'hazard_unique_ID' in InputDict:
        id_name_hazard = InputDict['hazard_unique_ID']
        # TODO: join hazard data with network by ID (now it uses a gdf, should be graph)
        G = hazard_join_id_shp(G, InputDict)
    else:
        G = hazard_intersect_graph(G, InputDict['hazard_data'], InputDict['hazard_attribute_name'], InputDict['analysis_name'],
                                   agg=InputDict['hazard_aggregation'])

    # CALCULATE CRITICALITY
    gdf = criticality_multi_link_hazard(G, InputDict['hazard_attribute_name'], InputDict['hazard_threshold'],
                                        id_name)
    logging.info("Function [criticality_single_link]: executing")

    # Extra calculation possible (like multiplying the disruption time with the cost for disruption)
    # todo: input here this option

    # save to shapefile
    gdf.crs = {'init': 'epsg:{}'.format(crs)}
    save_name = os.path.join(InputDict['output'], '{}_criticality.shp'.format(InputDict['analysis_name']))
    gdf_to_shp(gdf, save_name)

    print("\nThe shapefile with calculated criticality can be found here:\n{}".format(save_name))

    end = time.time()
    logging.info("Full analysis [multi_link_alternative_routes]: {}".format(timer(startstart, end)))


def multi_link_alternative_routes_rws(G, InputDict, save_file=False, crs=4326):
    """Calculates if road segments that are disrupted have an alternative route from node to node
    copy of multi_link_alternative_routes, adjusted for RWS, because the hazard intersect is not done within the script.
    Args:

    Returns:

    """

    logging.info("----------------------------- {} -----------------------------".format(InputDict['analysis_name']))
    startstart = time.time()

    print(
        "\nYou have chosen the Multi-link Disruption (1) _RWS: Calculate the disruption for all damaged roads. Starting to calculate now...\n")

    # load the input files if they are there
    if 'shp_unique_ID' in InputDict:
        id_name = InputDict['shp_unique_ID']
    else:
        id_name = 'G_fid_simple'
    #TODO implement this in input table.
    weighing = 'time'
    if weighing == 'time':
        # not yet possible for input with shapefiles, except when a max speed attribute is attached to the shapefile
        # calculate the time it takes per road segment

        #define path where to save csv with average speeds or to load when it already exists
        avg_speed_path = InputDict['output'] / 'avg_speeds.csv'
        avg_speeds = calc_avg_speed(G, 'highway', existing_path=avg_speed_path)

        # moved from criticality_multi_link_hazard_OD to allow batch runs with the same speeds
        path = InputDict['output'] / 'G_simple_avg_speed.gpickle'
        if path.exists():
            print('simple pickle with average speeds was already created, we load the existing one')
            G = nx.read_gpickle(path)
        else:
            if len(avg_speeds.loc[avg_speeds['avg_speed'] == 0]) > 0:
                logging.info("An average speed of 50 is used in locations where the maximum speed limit is 0 in OSM data.")
                avg_speeds.loc[avg_speeds['avg_speed'] == 0, 'avg_speed'] = 50  # this is assumed
            G = assign_avg_speed(G, avg_speeds, 'highway', save_path=InputDict['output'], save_pickle=True)

            # make a time value of seconds, length of road streches is in meters
            for u, v, k, edata in G.edges.data(keys=True):
                hours = (edata['length'] / 1000) / edata['avgspeed']
                G[u][v][k][weighing] = hours * 3600
            nx.write_gpickle(G, path, protocol=4)
            print("Saving graph with avgspeed to .gpickle")

    #add part where the simple_IDs are matched with the flood data from the exposure part.
    gdf_pickle = InputDict['hazard_pickle']
    with open(gdf_pickle, 'rb') as f:
        gdf = pickle.load(f)
    print('flood data ', InputDict['hazard_pickle'],' loaded')
    #in e pickle is de simple_id als float
    gdf[id_name] = gdf[id_name].astype('int64')
    #add values of hazard to the simple IDs and identify which edges are excluded when performing the multi-link disruption
    if InputDict['hazard_attribute_name'][0] == 'Embankment_avg_depth':
        G, count = match_simple_ids2(G, gdf, InputDict['hazard_attribute_name'][0],InputDict['hazard_threshold'])
    else:
        G, count = match_simple_ids(G, gdf, InputDict['hazard_attribute_name'][0],InputDict['hazard_threshold'])

    #check if the main network is failing. If count >0 do the whole analysis. otherwise return np.nan output.
    if count > 0:
        # Create Origins and Destinations
        #TODO: add edges for directed graphs
        gdf, df_origin = multi_link_od_matrix_rws(G, InputDict,save_file=True, crs=4326)
        output = assign_traffic_data(gdf, df_origin, InputDict)
        logging.info("Function [criticality_single_link]: executing")
    if count == 0:
        print('main network is not disrupted')
        output = pd.Series({'extra_time': np.nan, 'detour_Euro_ET_Hr': np.nan, 'detour_Euro_AS_Hr': np.nan, 'TNO_ET_Euro_Hr': np.nan,
             'TNO_AS_Euro_Hr': np.nan}, name=str(input_dict[analysis]['analysis_name']))
    return output


def assign_traffic_data(gdf, df, InputDict):
    # TODO: assign the values to the affected road segments based on the preferred routes
    # summarize the average extra time (excluding negative values and same) based on origin.
    # crate gdf with columns: ['origin', 'avg_extra_time', 'G_fid_simple_in', 'LinkNr', 'ET_VTG', 'VOT_Etm', 'Euro_Etm_Hr'. 'Euro_AS_Hr']
    #load traffic data
    AllInput = Path(__file__).parents[1] / 'test/input/origin_destination'
    traffic_data = pd.read_csv(AllInput / 'G_fid_simple_LinkNr_dissolved.csv')
    traffic_data.G_fid_simp=traffic_data.G_fid_simp.astype('int')
    extra_time=gdf.groupby('origin'). agg({'extra_time': [nanmean]})['extra_time']['nanmean']

    #add column to origin_list_id
    df['extra_time'] = ''
    df['Euro_AS_Hr'] = ''
    df['Euro_ET_Hr'] = ''
    # TODO: consider adding the extra traveltimes based on TNO single link redundancy
    df['extra_time_AS_TNO'] = ''
    df['extra_time_ET_TNO'] = ''
    x = [x for x in df.index]
    for xx in x:
        df['extra_time'][xx]=extra_time[str(xx)]/3600 #convert to hours, since the traffic data is also in hours
        ids = df['G_fid_simple'][xx]
        sel = traffic_data.loc[traffic_data['G_fid_simp'].isin(ids)]
        df['Euro_AS_Hr'][xx] = np.nansum(sel['Euro_AS_Hr'])
        df['Euro_ET_Hr'][xx] = np.nansum(sel['Euro_ET_Hr'])
        df['extra_time_AS_TNO'][xx] = np.nanmean(sel['VA_AV_HWN']) / 60 #average extra traveltime based on TNO data in minutes -> hours
        df['extra_time_ET_TNO'][xx] = np.nanmean(sel['VA_Etm_HWN']) / 60 #average extra traveltime based on TNO data in minutes -> hours

    #multiply the costs for the traffic per hour with the extra average travel time
    df['detour_Euro_AS_Hr'] = np.where(df['extra_time'].isna(), df['extra_time'], df['extra_time'] * df['Euro_AS_Hr'])
    df['detour_Euro_ET_Hr'] = np.where(df['extra_time'].isna(), df['extra_time'], df['extra_time'] * df['Euro_ET_Hr'])
    df['TNO_AS_Euro_Hr'] = np.where(df['extra_time_AS_TNO'].isna(), df['extra_time_AS_TNO'], df['extra_time_AS_TNO'] * df['Euro_AS_Hr'])
    df['TNO_ET_Euro_Hr'] = np.where(df['extra_time_ET_TNO'].isna(), df['extra_time_ET_TNO'], df['extra_time_ET_TNO'] * df['Euro_ET_Hr'])

    df.to_pickle(InputDict['output']/'traffic'/(str(InputDict['analysis_name'])+'_traffic.p'))
    sums = df.sum()
    output = pd.Series({'extra_time': sums['extra_time'], 'detour_Euro_ET_Hr': sums['detour_Euro_ET_Hr'], 'detour_Euro_AS_Hr': sums['detour_Euro_AS_Hr'],'TNO_ET_Euro_Hr': sums['TNO_ET_Euro_Hr'], 'TNO_AS_Euro_Hr': sums['TNO_AS_Euro_Hr']}, name=str(InputDict['analysis_name']))
    print(output)
    return output

def match_simple_ids(G,gdf, value_col1, threshold):
    """Matches hazard intensity of an existing gdf with the simple_id's of the graph.
    Args:
        G [networkx graph]: networkx graph with at least simple_id
        gdf with simple_ids, complex ids and hazard attribute
        value_col [string] the attribute of the hazard within the gdf

    Returns:
        Graph with an additional columns indicating which simple_ids are disrupted by the hazard

    Created by Margreet van Marle and based on network_functions.match_ids (@Frederique de Groen) and create_network_from_osm_dump.add_simple_ID_to_G_complex (@Kees van Ginkel)
    """
    print('matching by simple_IDs')
    #todo check if nan values are used or not
    df1 = gdf.groupby('G_fid_simple')[value_col1].mean()
    dict_df1=dict(df1)
    df2 = gdf.groupby('G_fid_simple')['Underlying_avg_depth'].mean()
    dict_df2=dict(df2)
    obtained_simple_ids = nx.get_edge_attributes(G, 'G_fid_simple') # {(u,v,k) : 'G_fid_complex'}
    values_col1 = obtained_simple_ids.copy() #start with a copy
    values_col2 = obtained_simple_ids.copy() #start with a copy
    values_col3 = obtained_simple_ids.copy()
    count=0
    for key, value in obtained_simple_ids.items(): # {(u,v,k) : 'G_fid_complex'}
        values_col3[key] = 0
        try:
            new_value = dict_df1[value] #find simple id belonging to the complex id
            if np.isnan(new_value)==True:
                values_col1[key]=0
            else:
                values_col1[key] = new_value
                if values_col1[key] > threshold:
                    values_col3[key] = 1
                    count = count + 1.

        except KeyError as e:
            # print('Could not find the simple ID belonging to complex ID {}; value set to None'.format(key))
            values_col1[key] = 0

    for key, value in obtained_simple_ids.items(): # {(u,v,k) : 'G_fid_complex'}
        try:
            new_value2 = dict_df2[value]
            if np.isnan(new_value2)==True:
                values_col2[key] = 0
            else:
                values_col2[key] = new_value2
                if values_col2[key] > threshold:
                    values_col3[key] = 1
        except KeyError as e:
            # print('Could not find the simple ID belonging to complex ID {}; value set to None'.format(key))
            values_col2[key] = 0


    #Now the format of simple_ids_per_complex_id is: {(u,v,k) : 'G_fid_simple}
    nx.set_edge_attributes(G,values_col1,value_col1)
    nx.set_edge_attributes(G,values_col2,'Underlying_avg_depth')
    nx.set_edge_attributes(G,values_col3,'analysis')
    return G, count

def match_simple_ids2(G,gdf, value_col1, threshold):
    """Matches hazard intensity of an existing gdf with the simple_id's of the graph.
    Args:
        G [networkx graph]: networkx graph with at least simple_id
        gdf with simple_ids, complex ids and hazard attribute
        value_col [string] the attribute of the hazard within the gdf

    Returns:
        Graph with an additional columns indicating which simple_ids are disrupted by the hazard

    Created by Margreet van Marle and based on network_functions.match_ids (@Frederique de Groen) and create_network_from_osm_dump.add_simple_ID_to_G_complex (@Kees van Ginkel)
    """
    print('matching by simple_IDs')
    #when there is an embankment failure included. both the pavement as well as the embankment fail.

    temp1 = gdf.groupby('G_fid_simple')[value_col1,'Pavement_avg_depth' ].mean()
    df1 = temp1.max(axis=1)
    dict_df1 = dict(df1)

    df2 = gdf.groupby('G_fid_simple')['Underlying_avg_depth'].mean()
    dict_df2=dict(df2)

    obtained_simple_ids = nx.get_edge_attributes(G, 'G_fid_simple') # {(u,v,k) : 'G_fid_complex'}
    values_col1 = obtained_simple_ids.copy() #start with a copy -> these values determine the average waterdepth
    values_col2 = obtained_simple_ids.copy() #start with a copy -> these values determine the waterdepth on the underlying network
    values_col3 = obtained_simple_ids.copy() #start with a copy -> this one gives y/n for failing network (including underlying).

    count=0
    for key, value in obtained_simple_ids.items(): # {(u,v,k) : 'G_fid_complex'}
        values_col3[key] = 0
        try:
            new_value = dict_df1[value] #find simple id belonging to the complex id
            if np.isnan(new_value)==True:
                values_col1[key]=0
            else:
                values_col1[key] = new_value
                if values_col1[key] > threshold:
                    values_col3[key] = 1
                    count = count + 1

        except KeyError as e:
            # print('Could not find the simple ID belonging to complex ID {}; value set to None'.format(key))
            values_col1[key] = 0

    for key, value in obtained_simple_ids.items(): # {(u,v,k) : 'G_fid_complex'}
        try:
            new_value2 = dict_df2[value]
            if np.isnan(new_value2)==True:
                values_col2[key] = 0
            else:
                values_col2[key] = new_value2
                if values_col2[key] > threshold:
                    values_col3[key] = 1
        except KeyError as e:
            # print('Could not find the simple ID belonging to complex ID {}; value set to None'.format(key))
            values_col2[key] = 0

    #check for failing road segments. count number of times

    #Now the format of simple_ids_per_complex_id is: {(u,v,k) : 'G_fid_simple}
    nx.set_edge_attributes(G,values_col1,value_col1)
    nx.set_edge_attributes(G,values_col2,'Underlying_avg_depth')
    nx.set_edge_attributes(G,values_col3,'analysis')

    #check
    return G, count


def multi_link_od_matrix(G, InputDict, crs=4326):
    """
    Removes all links that are disrupted by a hazard. It takes
    an Origin/Destination matrix as input and calculates the alternative routes for
    each O/D pair, if links are removed between the fastest route from O to D.

    Arguments:
        graph [networkx graph] = the graph with at least the columns that you use in group en sort
        InputDict [dictionary] = dictionary of input data used for calculating
            the costs for taking alternative routes
    """

    logging.info("----------------------------- {} -----------------------------".format(InputDict['analysis_name']))
    startstart = time.time()

    print(
        "\nYou have chosen the Multi-link Disruption Analysis - to calculate the disruption for an Origin/Destination. You might need to give a bit more input later. Starting to calculate now...\n")

    # initiate variables
    id_name_hazard = None
    weighing = 'time'  # TODO: make this variable

    # load the input files if they are there
    if 'id_name' in InputDict:
        id_name = InputDict['id_name']
    else:
        id_name = 'osmid'

    if InputDict:
        # there is hazard data available
        if 'ID' in InputDict:
            id_name_hazard = InputDict['ID']

    # not all edges contain the attribute 'geometry' - because of geometry simplification these are streets that are straight and can be computed
    # TODO check if this is necessary
    G = add_missing_geoms_graph(G)

    if (id_name_hazard is None) & (len(InputDict) != 0):
        G = hazard_intersect_graph(G, InputDict['hazard_data'], InputDict['hazard_attribute_name'], InputDict['analysis_name'],
                                   agg=InputDict['hazard_aggregation'])

    # Add the origin/destination nodes to the network
    ods = read_OD_files(InputDict['origin_shp'], InputDict['o_names'],
                        InputDict['destination_shp'], InputDict['d_names'],
                        InputDict['id_name_origin_destination'], crs)

    ods = create_OD_pairs(ods, G, id_name)
    G = add_od_nodes(G, ods, id_name, name=InputDict['analysis_name'], file_output=InputDict['output'], save_shp=True)



    if weighing == 'time':
        # not yet possible for input with shapefiles, except when a max speed attribute is attached to the shapefile
        # calculate the time it takes per road segment
        avg_speeds = calc_avg_speed(G, 'highway', save_csv=True,
                                    save_path=os.path.join(InputDict['output'], 'avg_speeds_{}.csv'.format(InputDict['analysis_name'])))
        avg_speeds = pd.read_csv(os.path.join(InputDict['output'], 'avg_speeds_{}.csv'.format(InputDict['analysis_name'])))
        if len(avg_speeds.loc[avg_speeds['avg_speed'] == 0]) > 0:
            logging.info("An average speed of 50 is used in locations where the maximum speed limit is 0 in OSM data.")
            avg_speeds.loc[avg_speeds['avg_speed'] == 0, 'avg_speed'] = 50  # this is assumed
        G = assign_avg_speed(G, avg_speeds, 'highway')

        # make a time value of seconds, length of road streches is in meters
        for u, v, k, edata in G.edges.data(keys=True):
            hours = (edata['length'] / 1000) / edata['avgspeed']
            G[u][v][k][weighing] = hours * 3600

    # Calculate the preferred routes
    pref_routes = preferred_routes_od(G, weighing, id_name, ods, crs, InputDict, shortest_route=True,
                                      save_shp=True, save_pickle=False,
                                      file_output=InputDict['output'], name=InputDict['analysis_name'])

    # Calculate the criticality
    gdf = criticality_multi_link_hazard_OD(G, pref_routes, weighing, InputDict['hazard_attribute_name'][0],
                                           InputDict['hazard_threshold'], crs)

    # save graph
    save_name = os.path.join(InputDict['output'], '{}_criticality.shp'.format(InputDict['analysis_name']))
    gdf_to_shp(gdf, save_name)

    print("\nThe shapefile with calculated criticality can be found here:\n{}".format(save_name))

    end = time.time()
    logging.info("Full analysis [multi_link_od_matrix]: {}".format(timer(startstart, end)))

def multi_link_od_matrix_rws(G, InputDict, save_file=True, crs=4326):
    """
    Removes all links that are disrupted by a hazard. It takes
    an Origin/Destination matrix as input and calculates the alternative routes for
    each O/D pair, if links are removed between the fastest route from O to D.

    Arguments:
        graph [networkx graph] = the graph with at least the columns that you use in group en sort
        InputDict [dictionary] = dictionary of input data used for calculating
            the costs for taking alternative routes

    Created by Margreet van Marle and Frederique de Groen
    """

    logging.info("----------------------------- {} -----------------------------".format(InputDict['analysis_name']))
    startstart = time.time()

    print(
        "\nYou have chosen the Multi-link Disruption Analysis - to calculate the disruption for an Origin/Destination. You might need to give a bit more input later. Starting to calculate now...\n")

    # initiate variables
    id_name_hazard = None
    weighing = 'time'  # TODO: make this variable

    # load the input files if they are there
    if 'id_name' in InputDict:
        id_name = InputDict['id_name']
    else:
        id_name = 'osmid'

    if InputDict:
        # there is hazard data available
        if 'ID' in InputDict:
            id_name_hazard = InputDict['ID']

    # not all edges contain the attribute 'geometry' - because of geometry simplification these are streets that are straight and can be computed
    # TODO check if this is necessary
    G = add_missing_geoms_graph(G)


    # Add the origin/destination nodes to the network
    G2=copy.deepcopy(G)
    print('G2 copy created')
    edges_remove = [e for e in G2.edges.data(keys=True) if InputDict['hazard_attribute_name'][0] in e[-1]]
    #remove all edges that are still functioning. bridges are removed in criticality_multi_link_hazard_OD
    edges_remove = [e for e in edges_remove if (e[-1][InputDict['hazard_attribute_name'][0]] <= InputDict['hazard_threshold'])]
    G2.remove_edges_from(edges_remove)


    #save G2 to check out nodes and edges that were removed
    if save_file:
        graph_to_shp(G2, Path(InputDict['output']/(str(InputDict['analysis_name'])+'_G2_edges.shp')),
                     Path(InputDict['output']/(str(InputDict['analysis_name'])+'_G2_nodes.shp')))
        print(Path(InputDict['output']/(str(InputDict['analysis_name'])+'_G2_edges.shp')))

    e_id = [edata['G_fid_simple'] for u,v,edata in G2.edges(data=True)]
    ods=[]
    os=[]
    ds=[]
    for subg in list(nx.weakly_connected_component_subgraphs(G2)):
            if subg.number_of_edges() == 0:
                continue  # not a cycle
            else:
        #todo add the island every origin and destinat ion is connected voor edges remove
                #find outer nodes that define origins and destinations
                o = [x for x in subg.nodes() if subg.in_degree(x)==0 and subg.out_degree(x)>=1]
                d = [x for x in subg.nodes() if subg.out_degree(x)==0 and subg.in_degree(x)>=1]
                od=[(x,y) for x in o for y in d]
                if len(od)>=1:
                    ods.extend(od)
                    os.extend(o)
                    ds.extend(d)
    print('these nodes are the origins: ', os)
    print('these nodes are the destinations: ', ds)

    #create empty dataframe with origins and list with corresponding edges, used for the coupling of traffic data later on.
    list_id = pd.DataFrame(index=list(os), columns=['G_fid_simple'])
    for oo in os:
        G.nodes[oo]['od_id'] = str(oo)
        list_id['G_fid_simple'][oo] = [data['G_fid_simple'] for u, v, data in G.in_edges(oo, data=True)]
    for dd in ds:
        G.nodes[dd]['od_id'] = str(dd)

    # Calculate the preferred routes.
    pref_routes = preferred_routes_rws(G, weighing, id_name, ods, crs, InputDict, shortest_route=False,
                                      save_shp=True, save_pickle=True,
                                      file_output=InputDict['output'], name=InputDict['analysis_name'])
    # TODO: add nodes so this to_undirected action is not necessary!
    G=G.to_undirected()

    # Calculate the criticality
    gdf = criticality_multi_link_hazard_OD_RWS(G, pref_routes, weighing, 'analysis',
                                           InputDict['hazard_threshold'],InputDict, crs)

    #save pickle
    gdf.to_pickle(InputDict['output']/'criticality'/(str(InputDict['analysis_name']) + '_criticality.p'))

    # save graph
    save_name = InputDict['output']/'criticality'/(str(InputDict['analysis_name'])+'_criticality_emb.shp')
    gdf_to_shp(gdf, save_name)

    print("\nThe shapefile with calculated criticality can be found here:\n{}".format(save_name))

    end = time.time()
    logging.info("Full analysis [multi_link_od_matrix]: {}".format(timer(startstart, end)))
    print('Done')
    return gdf, list_id

def preferred_routes_rws(graph, weighing_name, idName, od, crs, hazard_data, shortest_route, save_shp, save_pickle,
                        file_output, name):
    """Computes the quikest/shortest routes between Origin/Destination nodes
    Args:
        graph [networkX graph]: graph for which the preferred routes should be computed
        weighing_name [string]: name of the attribute to weigh with (e.g. length, time, etc.)
        name [string]: name of the analysis
        file_output [string]: path to folder where the geodataframe and/or pickle should be stored
        save_shp [bool]: True/False to save the OD pairs to a shapefile in the folder 'file_output'
        crs [int]: CRS EPSG, like 4326
    Returns:
        pref_routes [geodataframe]: dataframe with all O/D pairs, their preferred route and the weighing of that route
    """
    # dataframe to save the preferred routes
    pref_routes = gpd.GeoDataFrame(columns=['o_node', 'd_node', 'origin', 'destination',
                                            'pref_path', weighing_name, 'match_ids', 'geometry'],
                                   geometry='geometry', crs={'init': 'epsg:{}'.format(crs)})



    # create the routes between all OD pairs
    for o, d in od:
        if nx.has_path(graph, o, d):
            # calculate the length of the preferred route
            pref_route = nx.dijkstra_path_length(graph, o, d, weight=weighing_name)

            # save preferred route nodes
            pref_nodes = nx.dijkstra_path(graph, o, d, weight=weighing_name)

            # found out which edges belong to the preferred path
            edgesinpath = list(zip(pref_nodes[0:], pref_nodes[1:]))

            pref_edges = []
            match_list = []
            for u, v in edgesinpath:
                # get edge with the lowest weighing if there are multiple edges that connect u and v
                edge_key = sorted(graph[u][v], key=lambda x: graph[u][v][x][weighing_name])[0]
                if 'geometry' in graph[u][v][edge_key]:
                    pref_edges.append(graph[u][v][edge_key]['geometry'])
                else:
                    pref_edges.append(LineString([graph.nodes[u]['geometry'], graph.nodes[v]['geometry']]))
                if idName in graph[u][v][edge_key]:
                    match_list.append(graph[u][v][edge_key][idName])

            # compile the road segments into one geometry
            pref_edges = MultiLineString(pref_edges)
            pref_routes = pref_routes.append({'o_node': o, 'd_node': d, 'origin': str(o),
                                              'destination': str(d), 'pref_path': pref_nodes,
                                              weighing_name: pref_route, 'match_ids': match_list,
                                              'geometry': pref_edges}, ignore_index=True)
    #to select top 3 nearest
    if shortest_route:
        pref_routes = pref_routes.loc[pref_routes.sort_values(weighing_name).groupby('o_node').head(3).index]

    # # intersect the origin and destination nodes with the hazard map (now only geotiff possible)
    # pref_routes['d_disrupt'] = None
    # pref_routes['o_disrupt'] = None
    # pref_routes['d_{}'.format(hazard_data['attribute_name'][0])] = None
    # pref_routes['o_{}'.format(hazard_data['attribute_name'][0])] = None
    # src = rasterio.open(hazard_data['path'][0])
    # for i in range(len(pref_routes.index)):
    #     dest = graph.nodes[int(pref_routes.d_node.iloc[i])]['geometry']
    #     if (src.bounds.left < dest.coords[0][0] < src.bounds.right) and (
    #         src.bounds.bottom < dest.coords[0][1] < src.bounds.top):
    #         hzrd = [x.item(0) for x in src.sample(dest.coords)][0]
    #         pref_routes['d_{}'.format(hazard_data['attribute_name'][0])].iloc[i] = hzrd
    #         if hzrd > hazard_data['threshold']:
    #             pref_routes['d_disrupt'].iloc[i] = 'disrupted'
    #         else:
    #             pref_routes['d_disrupt'].iloc[i] = 'not disrupted'
    #     else:
    #         pref_routes['d_{}'.format(hazard_data['attribute_name'][0])].iloc[i] = 0
    #         pref_routes['d_disrupt'].iloc[i] = 'unknown'
    #     orig = graph.nodes[int(pref_routes.o_node.iloc[i])]['geometry']
    #     if (src.bounds.left < orig.coords[0][0] < src.bounds.right) and (
    #         src.bounds.bottom < orig.coords[0][1] < src.bounds.top):
    #         hzrd = [x.item(0) for x in src.sample(orig.coords)][0]
    #         pref_routes['o_{}'.format(hazard_data['attribute_name'][0])].iloc[i] = hzrd
    #         if hzrd > hazard_data['threshold']:
    #             pref_routes['o_disrupt'].iloc[i] = 'disrupted'
    #         else:
    #             pref_routes['o_disrupt'].iloc[i] = 'not disrupted'
    #     else:
    #         pref_routes['o_{}'.format(hazard_data['attribute_name'][0])].iloc[i] = 0
    #         pref_routes['o_disrupt'].iloc[i] = 'unknown'

    if save_shp:
        gdf_to_shp(pref_routes, os.path.join(file_output, '{}_pref_routes.shp'.format(name)))
        print("Preferred routes saved to {}".format(os.path.join(file_output, '{}_pref_routes.shp'.format(name))))

    if save_pickle:
        pref_routes.to_pickle(file_output / 'pref_routes' / (str(name) + '_pref_routes.p'))
        print('Preferred routes saved to: ', str(file_output / 'pref_routes' / (str(name) + '_pref_routes.p')))

    return pref_routes



# HELPER FUNCTIONS
def timer(start, end):
    hours, rem = divmod(end - start, 3600)
    minutes, seconds = divmod(rem, 60)
    return "{:0>2}:{:0>2}:{:05.2f}".format(int(hours), int(minutes), seconds)


def graph_to_shp(G, edge_shp, node_shp):
    """Takes in a networkx graph object and outputs shapefiles at the paths indicated by edge_shp and node_shp

    Arguments:

        G []: networkx graph object to be converted

        edge_shp [str]: output path including extension for edges shapefile

        node_shp [str]: output path including extension for nodes shapefile

    Returns:

        None

    """
    # now only multidigraphs and graphs are used
    if type(G) == nx.classes.graph.Graph:
        G = nx.MultiGraph(G)

    nodes, edges = osmnx.graph_to_gdfs(G)

    dfs = [edges, nodes]
    for df in dfs:
        for col in df.columns:
            if df[col].dtype == np_object and col != df.geometry.name:
                df[col] = df[col].astype(str)

    print('\nSaving nodes as shapefile: {}'.format(node_shp))
    print('\nSaving edges as shapefile: {}'.format(edge_shp))

    nodes.to_file(node_shp, driver='ESRI Shapefile', encoding='utf-8')
    edges.to_file(edge_shp, driver='ESRI Shapefile', encoding='utf-8')


def df_to_shp(df, crs, file_path):
    """
    Saves a dataframe with a geometry column to a shapefile. Here use for saving
    the results of an analysis to a shapefile.

    Arguments:
        df [DataFrame]: dataframe with a geometry column
        crs [string]: the CRS EPSG (e.g. 4326)
        file_path [string]: the full path to where the shapefile must be saved.
            Ends with '.shp'
    """

    # clean up file before writing
    df = df[~df['geometry'].isnull()]

    for col in df.columns:
        if df[col].dtype == np_object and col != df.geometry.name:
            df[col] = df[col].astype(str)

    gdf = gpd.GeoDataFrame(df, geometry=df.geometry, crs=crs)
    gdf.to_file(file_path)


# get the length of the lines in meters
def line_length(line):
    """Calculate length of a line in kilometers, given in geographic coordinates.
    Args:
        line: a shapely LineString object with WGS 84 coordinates
    Returns:
        Length of line in m
    """
    # check if the projection is EPSG:4326
    distance.VincentyDistance.ELLIPSOID = 'WGS-84'
    try:
        # Swap shapely (lonlat) to geopy (latlon) points
        latlon = lambda lonlat: (lonlat[1], lonlat[0])
        if isinstance(line, LineString):
            total_length = sum(distance.distance(latlon(a), latlon(b)).meters for (a, b) in pairs(line.coords))
        elif isinstance(line, MultiLineString):
            total_length = sum(
                [sum(distance.distance(latlon(a), latlon(b)).meters for (a, b) in pairs(l.coords)) for l in line])
        else:
            warnings.warn("Something went wrong while calculating the length of the road stretches.")
    except:
        warnings.warn(
            "The CRS is not EPSG:4326. Quit the analysis, reproject the layer to EPSG:4326 and try again to run the tool.")
    return round(total_length, 0)


# Iterate over a list in overlapping pairs without wrap-around.
def pairs(lst):
    """
    Args:
        lst: an iterable/list

    Returns:
        Yields a pair of consecutive elements (lst[k], lst[k+1]) of lst. Last
        call yields the last two elements.

    Example:
        lst = [4, 7, 11, 2]
        pairs(lst) yields (4, 7), (7, 11), (11, 2)

    Source:
        https://stackoverflow.com/questions/1257413/1257446#1257446
    """
    i = iter(lst)
    prev = next(i)
    for item in i:
        yield prev, item
        prev = item


# Delete duplicate points
def delete_duplicates(all_points):
    points = [point for point in all_points]
    uniquepoints = []
    for point in points:
        if not any(p.almost_equals(point) for p in uniquepoints):
            uniquepoints.append(point)
    return uniquepoints


def cut_lines(lines_gdf, nodes, idName, tolerance):
    """Cuts lines at the nodes, with a certain tolerance
    """
    max_id = max(lines_gdf[idName])
    list_columns = list(lines_gdf.columns.values)
    for rem in ['geometry', 'length', idName]:
        list_columns.remove(rem)

    to_add = gpd.GeoDataFrame(columns=list(lines_gdf.columns.values))
    to_remove = []
    to_iterate = zip(list(lines_gdf.index.values), list(lines_gdf[idName]), list(lines_gdf['geometry']))

    for idx, i, line in to_iterate:
        if isinstance(line, LineString):
            points_to_cut = [pnt for pnt in list(nodes['geometry']) if
                             (line.distance(pnt) < tolerance) & (line.boundary.distance(pnt) > tolerance)]
        elif isinstance(line, MultiLineString):
            points_to_cut = []
            for ln in line:
                points_to_cut.extend([pnt for pnt in list(nodes['geometry']) if
                                      (ln.distance(pnt) < tolerance) & (ln.boundary.distance(pnt) > tolerance)])

        if points_to_cut:
            # cut lines
            newlines = split_line_with_points(line=line, points=points_to_cut)
            for j, newline in enumerate(newlines):
                if j == 0:
                    # copy and remove the row of the original linestring
                    properties_dict = lines_gdf.loc[lines_gdf[idName] == i][list_columns].to_dict(orient='records')[0]

                    # add the data with one part of the cut linestring
                    properties_dict.update({idName: i, 'geometry': newline, 'length': line_length(newline)})
                    to_add = to_add.append(properties_dict, ignore_index=True)
                    logging.info("added line segment to {} {}".format(idName, i))
                else:
                    properties_dict = lines_gdf.loc[lines_gdf[idName] == i][list_columns].to_dict(orient='records')[0]
                    properties_dict.update({idName: max_id + 1, 'geometry': newline, 'length': line_length(newline)})
                    to_add = to_add.append(properties_dict, ignore_index=True)
                    logging.info("added line segment to {} {}".format(idName, i))
                    max_id += 1

            # remove the original linestring that has been cut
            to_remove.append(idx)

    lines_gdf.drop(to_remove, inplace=True)
    lines_gdf = lines_gdf.append(to_add, ignore_index=True)
    return lines_gdf


def split_line_with_points(line, points):
    """Splits a line string in several segments considering a list of points.
    """
    segments = []
    current_line = line

    # make a list of points and its distance to the start to sort them from small to large distance
    list_dist = [current_line.project(pnt) for pnt in points]
    list_dist.sort()

    for d in list_dist:
        # cut the line at a distance d
        seg, current_line = cut(current_line, d)
        if seg:
            segments.append(seg)
    segments.append(current_line)
    return segments


def cut(line, distance):
    # Cuts a line in two at a distance from its starting point
    # This is taken from shapely manual
    if (distance <= 0.0) | (distance >= line.length):
        return [None, LineString(line)]

    if isinstance(line, LineString):
        coords = list(line.coords)
        for i, p in enumerate(coords):
            pd = line.project(Point(p))
            if pd == distance:
                return [
                    LineString(coords[:i + 1]),
                    LineString(coords[i:])]
            if pd > distance:
                cp = line.interpolate(distance)
                # check if the LineString contains an Z-value, if so, remove
                # only use XY because otherwise the snapping functionality doesn't work
                return [LineString([xy[0:2] for xy in coords[:i]] + [(cp.x, cp.y)]),
                        LineString([(cp.x, cp.y)] + [xy[0:2] for xy in coords[i:]])]
    elif isinstance(line, MultiLineString):
        for ln in line:
            coords = list(ln.coords)
            for i, p in enumerate(coords):
                pd = ln.project(Point(p))
                if pd == distance:
                    return [
                        LineString(coords[:i + 1]),
                        LineString(coords[i:])]
                if pd > distance:
                    cp = ln.interpolate(distance)
                    # check if the LineString contains an Z-value, if so, remove
                    # only use XY because otherwise the snapping functionality doesn't work
                    return [LineString([xy[0:2] for xy in coords[:i]] + [(cp.x, cp.y)]),
                            LineString([(cp.x, cp.y)] + [xy[0:2] for xy in coords[i:]])]


# def prune_lines(lines, prune_threshold):
#
#    # create nodes on intersections and on lines that should be snapped
#    inters = []
#    for line1,line2 in itertools.combinations(lines, 2):
#        # Make points at intersections of lines
#        if line1.intersects(line2):
#            inter = line1.intersection(line2)
#            if "Point" == inter.type:
#                segments1 = split_line_with_points(line1, [inter])
#                segments2 = split_line_with_points(line2, [inter])
#
#
#            elif "MultiPoint" == inter.type:
#                inters.extend([pt for pt in inter])
#            elif "MultiLineString" == inter.type:
#                multiLine = [line for line in inter]
#                first_coords = multiLine[0].coords[0]
#                last_coords = multiLine[len(multiLine)-1].coords[1]
#                inters.append(Point(first_coords[0], first_coords[1]))
#                inters.append(Point(last_coords[0], last_coords[1]))
#            elif "GeometryCollection" == inter.type:
#                for geom in inter:
#                    if "Point" == geom.type:
#                        inters.append(geom)
#                    elif "MultiPoint" == geom.type:
#                        inters.extend([pt for pt in geom])
#                    elif "MultiLineString" == geom.type:
#                        multiLine = [line for line in geom]
#                        first_coords = multiLine[0].coords[0]
#                        last_coords = multiLine[len(multiLine)-1].coords[1]
#                        inters.append(Point(first_coords[0], first_coords[1]))
#                        inters.append(Point(last_coords[0], last_coords[1]))
#    # prune lines
#    if pruning:
#        # from m to km
#        prune_threshold = prune_threshold / 1000
#
#        # remove the segments shorter than prune_threshold meter
#        new_lines = [line for line in new_lines if line.length > prune_threshold]


def join_nodes_edges(gdf_nodes, gdf_edges, idName):
    """Creates tuples from the adjecent nodes and add as column in geodataframe.
    Args:
        gdf_nodes [geodataframe]: geodataframe of the nodes of a graph
        gdf_edges [geodataframe]: geodataframe of the nodes of a graph
    Returns:
        result [geodataframe]: geodataframe of adjecent nodes from edges
    """
    # list of the edges that are not topographically correct
    incorrect_edges = []

    # add node attributes to edges
    gdf = gpd.sjoin(gdf_edges, gdf_nodes, how="left", op='intersects')

    tuples_df = pd.DataFrame({'node_A': [], 'node_B': []})

    for edge in gdf[idName].unique():
        node_tuple = gdf.loc[gdf[idName] == edge, 'node_fid']
        if len(node_tuple) > 2:
            # if there are more than 2 nodes intersecting the linestring, choose the ones at the endpoints
            # todo: check this section!!
            incorrect_edges.append(edge)
            line_nodes = gdf.loc[gdf[idName] == edge, 'geometry'].iloc[0]
            if isinstance(line_nodes, LineString):
                point_coords = [Point(line_nodes.coords[0]), Point(
                    line_nodes.coords[-1])]  # these are the two endpoints of the linestring - we take these as nodes
                n = gdf_nodes[gdf_nodes['node_fid'].isin(node_tuple)]  # get the geometries of the nodes
                special_tuple = ()
                for point in list(n.geometry):
                    if any(p.equals(point) for p in point_coords):
                        special_tuple = special_tuple + (n.loc[n.geometry == point, 'node_fid'].iloc[
                                                             0],)  # find the node id of the two endpoints of the linestring
                warnings.warn(
                    "More than two nodes are intersecting with edge {}: {}. The nodes that are intersecting are: {}".format(
                        idName, edge, list(n['node_fid'])))
                try:
                    tuples_df = tuples_df.append({'node_A': special_tuple[0], 'node_B': special_tuple[1]},
                                                 ignore_index=True)
                except IndexError as e:
                    warnings.warn("Only one node can be found for edge with {} {}: {}".format(idName, edge, e))
            elif isinstance(line_nodes, MultiLineString):
                special_tuple = ()
                for ln in line_nodes:
                    point_coords = [Point(ln.coords[0]), Point(
                        ln.coords[-1])]  # these are the two endpoints of the linestring - we take these as nodes
                    n = gdf_nodes[gdf_nodes['node_fid'].isin(node_tuple)]  # get the geometries of the nodes
                    for point in list(n.geometry):
                        if any(p.equals(point) for p in point_coords):
                            special_tuple = special_tuple + (n.loc[n.geometry == point, 'node_fid'].iloc[
                                                                 0],)  # find the node id of the two endpoints of the linestring
                    warnings.warn(
                        "More than two nodes are intersecting with edge {}: {}. The nodes that are intersecting are: {}".format(
                            idName, edge, list(n['node_fid'])))
                try:
                    tuples_df = tuples_df.append({'node_A': special_tuple[0], 'node_B': special_tuple[1]},
                                                 ignore_index=True)
                except IndexError as e:
                    warnings.warn("Only one node can be found for edge with {} {}: {}".format(idName, edge, e))
        elif len(node_tuple) < 2:
            # somehow the geopandas sjoin did not find any nodes on this edge, but there are so look for them
            node_a = [i for i, xy in zip(gdf_nodes.node_fid, gdf_nodes.geometry) if xy.almost_equals(
                Point(list(gdf_edges.loc[gdf_edges[idName] == edge].iloc[0].geometry.coords)[0]))]
            node_b = [i for i, xy in zip(gdf_nodes.node_fid, gdf_nodes.geometry) if xy.almost_equals(
                Point(list(gdf_edges.loc[gdf_edges[idName] == edge].iloc[0].geometry.coords)[-1]))]
            tuples_df = tuples_df.append(
                {'node_A': gdf_nodes.loc[gdf_nodes['node_fid'] == node_a[0], 'node_fid'].iloc[0],
                 'node_B': gdf_nodes.loc[gdf_nodes['node_fid'] == node_b[0], 'node_fid'].iloc[0]}, ignore_index=True)
        elif len(node_tuple) == 2:
            # this is what you want for a good network
            tuples_df = tuples_df.append({'node_A': node_tuple.iloc[0], 'node_B': node_tuple.iloc[1]},
                                         ignore_index=True)
        else:
            warnings.warn("Something went wrong..")

    if incorrect_edges:
        warnings.warn('More than 2 nodes intersecting edges {}'.format(incorrect_edges))

    result = gpd.GeoDataFrame(pd.concat([gdf_edges, tuples_df], axis=1))

    # drop all columns without values
    if result.columns[result.isnull().all()].any():
        to_drop = result.columns[result.isnull().all()]
        result.drop(to_drop, axis=1, inplace=True)

    return result


def graph_from_gdf(gdf, gdf_nodes, name='network'):
    # create a Graph object
    G = nx.MultiGraph(crs=gdf.crs)

    # create nodes on the Graph
    for index, row in gdf_nodes.iterrows():
        c = {'ID': row.node_fid, 'geometry': row.geometry}
        G.add_node(row.node_fid, **c)

    # create edges on top of the nodes
    for index, row in gdf.iterrows():
        dict_row = row.to_dict()
        G.add_edge(u_for_edge=dict_row['node_A'], v_for_edge=dict_row['node_B'], **dict_row)

    # make a name
    G.graph['name'] = name

    return G


def vertices_from_lines(lines, listIds):
    """Return dict of with values: unique vertices from list of LineStrings.
    keys: index of LineString in original list
    From shapely_tools:
        @author: Dirk Eilander (dirk.eilander@deltares.nl)
        Adjusted 15-10-2019: Frederique de Groen (frederique.degroen@deltares.nl)
        Build on library from https://github.com/ojdo/python-tools/blob/master/shapelytools.py
    """
    vertices_dict = {}
    for i, line in zip(listIds, lines):
        if isinstance(line, LineString):
            vertices_dict[i] = [Point(p) for p in set(list(line.coords))]
        if isinstance(line, MultiLineString):
            all_vertices = []
            for each_line in line:
                all_vertices.extend([Point(p) for p in set(list(each_line.coords))])
            vertices_dict[i] = all_vertices
    return vertices_dict


def find_isolated_endpoints(linesIds, lines):
    """Find endpoints of lines that don't touch another line.

    Args:
        lines: a list of LineStrings or a MultiLineString

    Returns:
        A list of line end Points that don't touch any other line of lines

    From shapely_tools:
        @author: Dirk Eilander (dirk.eilander@deltares.nl)
        Adjusted 15-10-2019: Frederique de Groen (frederique.degroen@deltares.nl)
        Build on library from https://github.com/ojdo/python-tools/blob/master/shapelytools.py
    """
    isolated_endpoints = []
    for i, id_line in enumerate(zip(linesIds, lines)):
        ids, line = id_line
        other_lines = lines[:i] + lines[i + 1:]
        for q in [0, -1]:
            if isinstance(line, LineString):
                endpoint = Point(line.coords[q])
                if any(endpoint.touches(another_line)
                       for another_line in other_lines):
                    continue
                else:
                    isolated_endpoints.append((ids, endpoint))
            elif isinstance(line, MultiLineString):
                endpoints = [Point(l.coords[q]) for l in line]
                for endpnt in endpoints:
                    if any(endpnt.touches(another_line)
                           for another_line in other_lines):
                        continue
                    else:
                        isolated_endpoints.append((ids, endpoint))
    return isolated_endpoints


def getKeysByValue(dictOfElements, value):
    """
    https://thispointer.com/python-how-to-find-keys-by-value-in-dictionary/
    """
    theKey = 0
    listOfItems = dictOfElements.items()
    for item in listOfItems:
        if value in item[1]:
            theKey = item[0]
    return theKey


def nearest_neighbor_within(search_points, spatial_index, point, max_distance):
    """Find nearest point among others up to a maximum distance.

    Args:
        others: a dict with keys: index of line, values: list of Points or a MultiPoint
        point: a Point
        max_distance: maximum distance to search for the nearest neighbor

    Returns:
        A shapely Point if one is within max_distance, None otherwise

    From shapely_tools:
        @author: Dirk Eilander (dirk.eilander@deltares.nl)
        Adjusted 15-10-2019: Frederique de Groen (frederique.degroen@deltares.nl)
        Build on library from https://github.com/ojdo/python-tools/blob/master/shapelytools.py
    """

    # the point from where you are searching
    if isinstance(max_distance, pd.Series):
        max_distance = max_distance[0]
    geometry_buffered = point.buffer(max_distance)

    # expand bounds by max_distance in all directions
    bounds = [a + b * max_distance for a, b in zip(geometry_buffered.bounds, [-1, -1, 1, 1])]

    # get list of fids where bounding boxes intersect
    interesting_points = [int(i) for i in spatial_index.intersection(geometry_buffered.bounds)]

    if not interesting_points:
        closest_point = None
    elif len(interesting_points) == 1:
        closest_point = search_points[interesting_points[0]]
    else:
        points_list = [search_points[ip] for ip in interesting_points]
        distance_list = [(p, point.distance(p)) for p in points_list if point.distance(p) > 0]
        closest_point, closest_distance = min(distance_list, key=lambda t: t[1])

    return closest_point


def snap_endpoints_lines(lines_gdf, max_dist, idName, tolerance=1e-7):
    """Snap endpoints of lines with endpoints or vertices of other lines
    if they are at most max_dist apart. Choose the closest endpoint or vertice.

    Args:
        lines: a list of LineStrings or a MultiLineString
        max_dist: maximum distance two endpoints may be joined together

    From shapely_tools:
        @author: Dirk Eilander (dirk.eilander@deltares.nl)
        Adjusted 15-10-2019: Frederique de Groen (frederique.degroen@deltares.nl)
        Build on library from https://github.com/ojdo/python-tools/blob/master/shapelytools.py
    """
    max_id = max(lines_gdf[idName])

    # initialize snapped lines with list of original lines
    # snapping points is a MultiPoint object of all vertices
    snapped_lines = [line for line in list(lines_gdf['geometry'])]
    snapping_dict = vertices_from_lines(snapped_lines, list(lines_gdf[idName]))

    # isolated endpoints are being snapped to the closest vertex
    isolated_endpoints = find_isolated_endpoints(list(lines_gdf[idName]), snapped_lines)

    print("Number of isolated endpoints (points that probably need to be snapped): {} ".format(len(isolated_endpoints)))
    print("Snapping lines.. Follow the progress:")
    # only snap isolated endpoints within max_dist of another vertice / endpoint
    for i, isolated_endpoint in enumerate(isolated_endpoints):
        ids, endpoint = isolated_endpoint

        # create a list of the vertices that are not the line's own vertices
        points_without_linepoints = [value for key, value in snapping_dict.items() if key != ids]

        # create list of all points to search in
        all_vertices = [p for sublist in points_without_linepoints for p in sublist]

        # create an empty spatial index object to search in
        idx = rtree.index.Index()

        # populate the spatial index
        for j, pnt in enumerate(all_vertices):
            idx.insert(j, pnt.bounds)

        # find all vertices within a radius of max_distance as possible
        # choose closest vertice and line the vertice lays on
        target = nearest_neighbor_within(all_vertices, idx, endpoint, max_dist)

        # draw a progress bar
        drawProgressBar(i / len(isolated_endpoints))

        # do nothing if the target point is further away from the endpoint than max_dist
        # or if they are at the same location
        if not target:
            continue

        # check if the line does not yet exist
        new_line = LineString([(target.x, target.y), (endpoint.x, endpoint.y)])
        if not any(new_line.equals(another_line) for another_line in snapped_lines):
            if new_line.length > 0:
                lines_gdf = lines_gdf.append({idName: max_id + 1, 'geometry': new_line, 'length': line_length(new_line),
                                              'to_analyse': 0}, ignore_index=True)
                max_id += 1

    # TODO: remove any lines that are overlapping?

    return lines_gdf


def drawProgressBar(percent, barLen=20):
    """
    https://stackoverflow.com/questions/3002085/python-to-print-out-status-bar-and-percentage
    """
    # percent float from 0 to 1.
    sys.stdout.write("\r")
    sys.stdout.write("[{:<{}}] {:.0f}%".format("=" * int(barLen * percent), barLen, percent * 100))
    sys.stdout.flush()


def read_OD_files(origin_paths, origin_names, destination_paths, destination_names, od_id, crs_):
    origin = gpd.GeoDataFrame(columns=[od_id, 'o_id', 'geometry'], crs=crs_)
    destination = gpd.GeoDataFrame(columns=[od_id, 'd_id', 'geometry'], crs=crs_)

    if isinstance(origin_paths, str):
        origin_paths = [origin_paths]
    if isinstance(destination_paths, str):
        destination_paths = [destination_paths]
    if isinstance(origin_names, str):
        origin_names = [origin_names]
    if isinstance(destination_names, str):
        destination_names = [destination_names]

    for op, on in zip(origin_paths, origin_names):
        origin_new = gpd.read_file(op, crs=crs_)
        origin_new = origin_new[[od_id, 'geometry']]
        origin_new['o_id'] = on + "_" + origin_new[od_id].astype(str)
        origin = origin.append(origin_new, ignore_index=True, sort=False)

    for dp, dn in zip(destination_paths, destination_names):
        destination_new = gpd.read_file(dp, crs=crs_)
        destination_new = destination_new[[od_id, 'geometry']]
        destination_new['d_id'] = dn + "_" + destination_new[od_id].astype(str)
        destination = destination.append(destination_new, ignore_index=True, sort=False)

    od = pd.concat([origin, destination], sort=False)
    od[od_id] = list(range(len(od.index)))

    return od


def create_OD_pairs(od, graph, id_name, name=None, file_output=None, save_shp=False, save_pickle=False):
    """Get centroids of the selected NUTS-3 regions and gets closest vertice on the road of a graph.
    Args:
        origins [string]: file path of shapefile of the NUTS-3 regions in Europe
        country_codes [list of string(s)]: list of NUTS country codes
        graph [networkX graph]: graph of the roads of a or multiple European countries
        name [string]: name of the analysis
        file_output [string]: path to folder where the geodataframe and/or pickle should be stored
        save_shp [bool]: True/False to save the OD pairs to a shapefile in the folder 'file_output'
        save_pickle [bool]: True/False to save the OD pairs to a pickle in the folder 'file_output'
    Returns:
        centroids: dataframe of vertices closest to the centroids of the selected NUTS-3 regions
    """

    # find closest vertice of road network to centroid
    # create dictionary of the roads geometries
    edge_list = [e for e in graph.edges.data() if 'geometry' in e[-1]]
    vertices_dict = {}
    for line in edge_list:
        vertices_dict[(line[0], line[1])] = [Point(p) for p in set(list(line[-1]['geometry'].coords))]

    # create list of all points to search in
    all_vertices = [p for sublist in list(vertices_dict.values()) for p in sublist]

    # create an empty spatial index object to search in
    idx = rtree.index.Index()

    # populate the spatial index
    for i, pnt in enumerate(all_vertices):
        idx.insert(i, pnt.bounds)

    od = find_closest_vertice(od, idx, all_vertices, vertices_dict, edge_list, id_name)

    # save OD points
    if save_shp:
        gdf_to_shp(od, os.path.join(file_output, name + "_od_pairs.shp"))
        print("Saved OD pairs to shapefiles: {} and {}".format(os.path.join(file_output, name + "_od_pairs.shp")))
    if save_pickle:
        pickle.dump(od, open(os.path.join(file_output, name + "_od_pairs.p"), 'wb'))
        print("Saved OD pairs to pickles: {} and {}".format(os.path.join(file_output, name + "_od_pairs.p")))

    return od


def find_closest_vertice(origins_destinations, spatial_idx, search_vertices, vertices_dict, edge_list, id_name):
    ODs = []
    match_ids = []
    for i, c in enumerate(origins_destinations['geometry']):
        # find the closest vertice and line the vertice lays on
        target = list(spatial_idx.nearest(c.bounds))

        # draw a progress bar
        drawProgressBar(i / len(origins_destinations))

        # do nothing if the target point is further away from the endpoint than max_dist
        # or if they are at the same location
        if not target:
            continue

        points_list = [search_vertices[ip] for ip in target]

        # check on which road this point lays
        road_i = getKeysByValue(vertices_dict, points_list[0])
        match_ids.append([i[-1][id_name] for i in edge_list if (road_i[0] == i[0]) and (road_i[1] == i[1])][0])

        # save in list
        ODs.append(points_list[0])

    # save in dataframe
    origins_destinations['OD'] = ODs
    origins_destinations['match_ids'] = match_ids

    # save the road vertices closest to the centroids as geometry, delete the centroid geometry
    origins_destinations = gpd.GeoDataFrame(origins_destinations, geometry='OD')
    origins_destinations = origins_destinations.drop(columns=['geometry'])

    return origins_destinations


def add_od_nodes(graph, od, id_name, name=None, file_output=None, save_shp=False, save_pickle=False):
    """From a geodataframe of vertices on a graph, adds nodes on that graph.
    Args:
        graph [networkX graph]: graph of the roads of a or multiple European countries
        centroids [geodataframe]: geodataframe from the function 'create_OD_pairs'
        name [string]: name of the analysis
        file_output [string]: path to folder where the geodataframe and/or pickle should be stored
        save_shp [bool]: True/False to save the OD pairs to a shapefile in the folder 'file_output'
        save_pickle [bool]: True/False to save the OD pairs to a pickle in the folder 'file_output'
    Returns:
        graph: networkX graph with the nodes closes to the centroids of the NUTS-3 regions added.
        The ID's of the added nodes are adding in number from the highest ID of the nodes in the original graph.
    """
    # To make it easier to match the match_ids potential lists are turned into strings (or strings to strings)
    od['match_ids'] = od['match_ids'].astype(str)

    # Check the highest node id, to add on that
    max_node_id = max([n for n in graph.nodes()])

    for i in range(len(od.index)):
        # the vertice on the edge that is closest to the origin/destination point
        match_OD = od.iloc[i]['OD']

        # Check which roads belong to the centroids closest vertices
        all_matches = [e for e in graph.edges(data=True, keys=True) if str(e[-1][id_name]) == od.iloc[i]['match_ids']]
        if len(all_matches) > 1:
            all_matches = [am for am in all_matches if
                           match_OD in [Point(p) for p in set(list(am[-1]['geometry'].coords))]]
        m = all_matches[0]

        if 'geometry' in m[-1]:
            match_geom = m[-1]['geometry']
            match_edge = m[:3]
            match_name = od.iloc[i]['o_id']
            if not match_name == match_name:
                # match_name is nan, the point is not an origin but a destination
                match_name = od.iloc[i]['d_id']

            new_lines = split_line_with_points(match_geom, [match_OD])
            if len(new_lines) == 2:
                line1, line2 = new_lines
            else:
                # if the vertice is at the end of the road; you don't have to add a new node
                # but do add a new attribute to the node
                if (graph.nodes[match_edge[0]]['geometry'].coords[0][1] == match_OD.coords[0][1]) & (
                    graph.nodes[match_edge[0]]['geometry'].coords[0][0] == match_OD.coords[0][0]):
                    if 'od_id' in graph.nodes[match_edge[0]]:
                        # the node already has a origin/destination attribute
                        graph.nodes[match_edge[0]]['od_id'] = graph.nodes[match_edge[0]]['od_id'] + ',' + match_name
                    else:
                        graph.nodes[match_edge[0]]['od_id'] = match_name
                elif (graph.nodes[match_edge[1]]['geometry'].coords[0][1] == match_OD.coords[0][1]) & (
                    graph.nodes[match_edge[1]]['geometry'].coords[0][0] == match_OD.coords[0][0]):
                    if 'od_id' in graph.nodes[match_edge[1]]:
                        graph.nodes[match_edge[1]]['od_id'] = graph.nodes[match_edge[1]]['od_id'] + ',' + match_name
                    else:
                        graph.nodes[match_edge[1]]['od_id'] = match_name
                continue

            new_node_id = max_node_id + 1
            max_node_id = new_node_id

            graph.add_node(new_node_id, y=match_OD.coords[0][1], x=match_OD.coords[0][0], geometry=match_OD,
                           od_id=match_name)

            edge_data = graph.edges[match_edge]

            # Check which line is connected to which node. There can be 8 different combinations
            if (graph.nodes[match_edge[0]]['geometry'].coords[0][1] == line2.coords[-1][1]) & (
                graph.nodes[match_edge[0]]['geometry'].coords[0][0] == line2.coords[-1][0]):
                edge_data.update(length=line_length(line2), geometry=line2)
                graph.add_edge(match_edge[0], new_node_id, match_edge[-1], **edge_data)

            if (graph.nodes[match_edge[1]]['geometry'].coords[0][1] == line2.coords[0][1]) & (
                graph.nodes[match_edge[1]]['geometry'].coords[0][0] == line2.coords[0][0]):
                edge_data.update(length=line_length(line2), geometry=line2)
                graph.add_edge(match_edge[1], new_node_id, match_edge[-1], **edge_data)

            if (graph.nodes[match_edge[0]]['geometry'].coords[0][1] == line2.coords[0][1]) & (
                graph.nodes[match_edge[0]]['geometry'].coords[0][0] == line2.coords[0][0]):
                edge_data.update(length=line_length(line2), geometry=line2)
                graph.add_edge(match_edge[0], new_node_id, match_edge[-1], **edge_data)

            if (graph.nodes[match_edge[1]]['geometry'].coords[0][1] == line2.coords[-1][1]) & (
                graph.nodes[match_edge[1]]['geometry'].coords[0][0] == line2.coords[-1][0]):
                edge_data.update(length=line_length(line2), geometry=line2)
                graph.add_edge(match_edge[1], new_node_id, match_edge[-1], **edge_data)

            if (graph.nodes[match_edge[1]]['geometry'].coords[0][1] == line1.coords[0][1]) & (
                graph.nodes[match_edge[1]]['geometry'].coords[0][0] == line1.coords[0][0]):
                edge_data.update(length=line_length(line1), geometry=line1)
                graph.add_edge(match_edge[1], new_node_id, match_edge[-1], **edge_data)

            if (graph.nodes[match_edge[0]]['geometry'].coords[0][1] == line1.coords[-1][1]) & (
                graph.nodes[match_edge[0]]['geometry'].coords[0][0] == line1.coords[-1][0]):
                edge_data.update(length=line_length(line1), geometry=line1)
                graph.add_edge(match_edge[0], new_node_id, match_edge[-1], **edge_data)

            if (graph.nodes[match_edge[1]]['geometry'].coords[0][1] == line1.coords[-1][1]) & (
                graph.nodes[match_edge[1]]['geometry'].coords[0][0] == line1.coords[-1][0]):
                edge_data.update(length=line_length(line1), geometry=line1)
                graph.add_edge(match_edge[1], new_node_id, match_edge[-1], **edge_data)

            if (graph.nodes[match_edge[0]]['geometry'].coords[0][1] == line1.coords[0][1]) & (
                graph.nodes[match_edge[0]]['geometry'].coords[0][0] == line1.coords[0][0]):
                edge_data.update(length=line_length(line1), geometry=line1)
                graph.add_edge(match_edge[0], new_node_id, match_edge[-1], **edge_data)

            # remove the edge that is split in two
            u, v, k = match_edge
            graph.remove_edge(u, v, k)

    if save_shp:
        graph_to_shp(graph, os.path.join(file_output, '{}_OD_edges.shp'.format(name)),
                     os.path.join(file_output, '{}_OD_nodes.shp'.format(name)))
    if save_pickle:
        nx.write_gpickle(graph, os.path.join(file_output, '{}_graph.gpickle'.format(name)))
        print("Saved graph to pickle in {}".format(os.path.join(file_output, '{}_graph.gpickle'.format(name))))

    return graph


def preferred_routes_od(graph, weighing_name, idName, od, crs, hazard_data, shortest_route, save_shp, save_pickle,
                        file_output, name):
    """Computes the quikest/shortest routes between Origin/Destination nodes
    Args:
        graph [networkX graph]: graph for which the preferred routes should be computed
        weighing_name [string]: name of the attribute to weigh with (e.g. length, time, etc.)
        name [string]: name of the analysis
        file_output [string]: path to folder where the geodataframe and/or pickle should be stored
        save_shp [bool]: True/False to save the OD pairs to a shapefile in the folder 'file_output'
        crs [int]: CRS EPSG, like 4326
    Returns:
        pref_routes [geodataframe]: dataframe with all O/D pairs, their preferred route and the weighing of that route
    """
    # dataframe to save the preferred routes
    pref_routes = gpd.GeoDataFrame(columns=['o_node', 'd_node', 'origin', 'destination',
                                            'pref_path', weighing_name, 'match_ids', 'geometry'],
                                   geometry='geometry', crs={'init': 'epsg:{}'.format(crs)})

    # create list of origin-destination pairs
    od_pairs = [(a, b) for a in od.loc[od['o_id'].notnull(), 'o_id'] for b in od.loc[od['d_id'].notnull(), 'd_id']]
    all_nodes = [(n, v['od_id']) for n, v in graph.nodes(data=True) if 'od_id' in v]
    od_nodes = []
    for aa, bb in od_pairs:
        # it is possible that there are multiple origins/destinations at the same 'entry-point' in the road
        od_nodes.append(([(n, n_name) for n, n_name in all_nodes if (n_name == aa) | (aa in n_name)][0],
                         [(n, n_name) for n, n_name in all_nodes if (n_name == bb) | (bb in n_name)][0]))

    # create the routes between all OD pairs
    for o, d in od_nodes:
        if nx.has_path(graph, o[0], d[0]):
            # calculate the length of the preferred route
            pref_route = nx.dijkstra_path_length(graph, o[0], d[0], weight=weighing_name)

            # save preferred route nodes
            pref_nodes = nx.dijkstra_path(graph, o[0], d[0], weight=weighing_name)

            # found out which edges belong to the preferred path
            edgesinpath = list(zip(pref_nodes[0:], pref_nodes[1:]))

            pref_edges = []
            match_list = []
            for u, v in edgesinpath:
                # get edge with the lowest weighing if there are multiple edges that connect u and v
                edge_key = sorted(graph[u][v], key=lambda x: graph[u][v][x][weighing_name])[0]
                if 'geometry' in graph[u][v][edge_key]:
                    pref_edges.append(graph[u][v][edge_key]['geometry'])
                else:
                    pref_edges.append(LineString([graph.nodes[u]['geometry'], graph.nodes[v]['geometry']]))
                if idName in graph[u][v][edge_key]:
                    match_list.append(graph[u][v][edge_key][idName])

            # compile the road segments into one geometry
            pref_edges = MultiLineString(pref_edges)
            pref_routes = pref_routes.append({'o_node': o[0], 'd_node': d[0], 'origin': o[1],
                                              'destination': d[1], 'pref_path': pref_nodes,
                                              weighing_name: pref_route, 'match_ids': match_list,
                                              'geometry': pref_edges}, ignore_index=True)

    if shortest_route:
        pref_routes = pref_routes.loc[pref_routes.sort_values(weighing_name).groupby('o_node').head(3).index]

    # intersect the origin and destination nodes with the hazard map (now only geotiff possible)
    pref_routes['d_disrupt'] = None
    pref_routes['o_disrupt'] = None
    pref_routes['d_{}'.format(hazard_data['hazard_attribute_name'][0])] = None
    pref_routes['o_{}'.format(hazard_data['hazard_attribute_name'][0])] = None
    src = rasterio.open(hazard_data['hazard_data'][0])
    for i in range(len(pref_routes.index)):
        dest = graph.nodes[int(pref_routes.d_node.iloc[i])]['geometry']
        if (src.bounds.left < dest.coords[0][0] < src.bounds.right) and (
            src.bounds.bottom < dest.coords[0][1] < src.bounds.top):
            hzrd = [x.item(0) for x in src.sample(dest.coords)][0]
            pref_routes['d_{}'.format(hazard_data['hazard_attribute_name'][0])].iloc[i] = hzrd
            if hzrd > hazard_data['hazard_threshold']:
                pref_routes['d_disrupt'].iloc[i] = 'disrupted'
            else:
                pref_routes['d_disrupt'].iloc[i] = 'not disrupted'
        else:
            pref_routes['d_{}'.format(hazard_data['hazard_attribute_name'][0])].iloc[i] = 0
            pref_routes['d_disrupt'].iloc[i] = 'unknown'
        orig = graph.nodes[int(pref_routes.o_node.iloc[i])]['geometry']
        if (src.bounds.left < orig.coords[0][0] < src.bounds.right) and (
            src.bounds.bottom < orig.coords[0][1] < src.bounds.top):
            hzrd = [x.item(0) for x in src.sample(orig.coords)][0]
            pref_routes['o_{}'.format(hazard_data['hazard_attribute_name'][0])].iloc[i] = hzrd
            if hzrd > hazard_data['hazard_threshold']:
                pref_routes['o_disrupt'].iloc[i] = 'disrupted'
            else:
                pref_routes['o_disrupt'].iloc[i] = 'not disrupted'
        else:
            pref_routes['o_{}'.format(hazard_data['hazard_attribute_name'][0])].iloc[i] = 0
            pref_routes['o_disrupt'].iloc[i] = 'unknown'

    if save_shp:
        gdf_to_shp(pref_routes, os.path.join(file_output, '{}_pref_routes.shp'.format(name)))
        print("Preferred routes saved to {}".format(os.path.join(file_output, '{}_pref_routes.shp'.format(name))))

    if save_pickle:
        pref_routes[['origin', 'destination', 'AoIs', 'pref_path', weighing_name,
                     'match_ids']].to_pickle(os.path.join(file_output, '{}_pref_routes.pkl'.format(name)))
        print("Preferred routes saved to {}".format(os.path.join(file_output, '{}_pref_routes.pkl'.format(name))))

    return pref_routes


def calc_avg_speed(graph, road_type_col_name, save_csv=False, save_path=None, existing_path=None):
    """Calculates the average speed from OSM roads, per road type
    Args:
        graph: NetworkX graph with road types
        road_type_col_name: name of the column which holds the road types ('highway' in OSM)
        save_csv [boolean]: to save a csv or not
        save_path [string]: path to save the csv to
    Returns:
        dataframe with the average road speeds per road type
    """
    if existing_path == None:
        # Create a dataframe of all road types
        exceptions = list(set([str(edata[road_type_col_name]) for u, v, edata in graph.edges.data() if
                               isinstance(edata[road_type_col_name], list)]))
        types = list(set([str(edata[road_type_col_name]) for u, v, edata in graph.edges.data() if
                          isinstance(edata[road_type_col_name], str)]))
        all_road_types = exceptions + types
        df = pd.DataFrame({'road_types': all_road_types, 'avg_speed': 0})





        # calculate average speed
        for i in range(len(df)):
            roadtype = df.road_types[i]
            all_edges = [(u, v, edata['maxspeed'], edata['length']) for u, v, edata in graph.edges.data() if
                         (str(edata[road_type_col_name]) == roadtype) & ('maxspeed' in edata)]
            all_avg = []
            all_l = []
            for u, v, s, l in all_edges:
                if isinstance(s, list):
                    ns = []
                    for ss in s:
                        if not any(c.isalpha() for c in ss) and not (';' in ss) and not ('|' in ss):
                            ns.append(int(ss))
                        elif not any(c.isalpha() for c in ss) and ';' in ss:
                            ns.extend([int(x) for x in ss.split(';') if x.isnumeric()])
                        elif not any(c.isalpha() for c in ss) and '|' in ss:
                            ns.extend([int(x) for x in ss.split('|') if x.isnumeric()])
                        elif ' mph' in ss:
                            ns.append(int(ss.split(' mph')[0]) * 1.609344)
                    if len(ns) > 0:
                        ss = sum(ns) / len(ns)
                    else:
                        continue
                elif isinstance(s, str):
                    if not any(c.isalpha() for c in s) and not (';' in s) and not ('|' in s):
                        ss = int(s)
                    elif not any(c.isalpha() for c in s) and ';' in s:
                        ss = mean([int(x) for x in s.split(';') if x.isnumeric()])
                    elif not any(c.isalpha() for c in s) and '|' in s:
                        ss = mean([int(x) for x in s.split('|') if x.isnumeric()])
                    elif ' mph' in s:
                        ss = int(s.split(' mph')[0]) * 1.609344
                    else:
                        continue
                all_avg.append(ss * l)
                all_l.append(l)
                df.iloc[i, 1] = sum(all_avg) / sum(all_l)

        if save_csv:
            if not save_path.endswith('.csv'):
                save_path = save_path + '.csv'
            df.to_csv(save_path)
            print("Saved the average speeds per road type to: {}".format(save_path))
        return df

    if existing_path:
        if not existing_path.exists():
            print('Average speed file does not exist!: {}'.format(existing_path))

        else:
            print('average speed file already exists, uses the existing one!: {}'.format(existing_path))
            # CONVERT GRAPHS TO GEODATAFRAMES
            df = pd.read_csv(existing_path)
            return df




def assign_avg_speed(graph, avg_road_speed, road_type_col_name, save_path=None, save_shp=False, save_pickle=False):
    """Assigns the average speed to roads in an existing (OSM) graph
    """
    # make a list of strings instead of just a string of the road types column
    avg_road_speed["road_types"] = avg_road_speed["road_types"].astype(str)

    # calculate the average maximum speed per edge and assign the ones that don't have a value
    for u, v, k, edata in graph.edges.data(keys=True):
        road_type = str(edata[road_type_col_name])
        if 'maxspeed' in edata:
            max_speed = edata['maxspeed']
            if isinstance(max_speed, list):
                ns = []
                for ms in max_speed:
                    if not any(c.isalpha() for c in ms) and not (';' in ms) and not ('|' in ms):
                        ns.append(int(ms))
                    elif not any(c.isalpha() for c in ms) and ';' in ms:
                        ns.extend([int(x) for x in ms.split(';') if x.isnumeric()])
                    elif not any(c.isalpha() for c in ms) and '|' in ms:
                        ns.extend([int(x) for x in ms.split('|') if x.isnumeric()])
                    elif ' mph' in ms:
                        ns.append(int(ms.split(' mph')[0]) * 1.609344)
                if len(ns) > 0:
                    graph[u][v][k]['avgspeed'] = sum(ns) / len(ns)
                else:
                    graph[u][v][k]['avgspeed'] = \
                    avg_road_speed.loc[avg_road_speed['road_types'] == road_type, 'avg_speed'].iloc[0]
            elif isinstance(max_speed, str):
                if not any(c.isalpha() for c in max_speed) and not (';' in max_speed) and not ('|' in max_speed):
                    graph[u][v][k]['avgspeed'] = int(max_speed)
                elif not any(c.isalpha() for c in max_speed) and ';' in max_speed:
                    graph[u][v][k]['avgspeed'] = mean([int(x) for x in max_speed.split(';') if x.isnumeric()])
                elif not any(c.isalpha() for c in max_speed) and '|' in max_speed:
                    graph[u][v][k]['avgspeed'] = mean([int(x) for x in max_speed.split('|') if x.isnumeric()])
                elif ' mph' in max_speed:
                    graph[u][v][k]['avgspeed'] = int(max_speed.split(' mph')[0]) * 1.609344
                else:
                    graph[u][v][k]['avgspeed'] = \
                    avg_road_speed.loc[avg_road_speed['road_types'] == road_type, 'avg_speed'].iloc[0]
        else:
            if ']' in road_type:
                avg_speed = int([s for r, s in zip(avg_road_speed['road_types'], avg_road_speed['avg_speed']) if
                                 set(road_type[2:-2].split("', '")) == set(r[2:-2].split("', '"))][0])
                graph[u][v][k]['avgspeed'] = avg_speed
            else:
                graph[u][v][k]['avgspeed'] = \
                avg_road_speed.loc[avg_road_speed['road_types'] == road_type, 'avg_speed'].iloc[0]

    if save_shp:
        graph_to_shp(graph, os.path.join(save_path, '_edges.shp'), os.path.join(save_path, '_nodes.shp'))
        print("Saving graph to shapefile in: {}".format(save_path))
    if save_pickle:
        nx.write_gpickle(graph, os.path.join(save_path, 'graph.gpickle'))
        print("Saving graph to pickle: {}".format(os.path.join(save_path, 'graph.gpickle')))

    return graph




def hazard_intersect_graph(graph, hazard, hazard_name, name, agg='max', save_path=None, save_shp=False,
                           save_pickle=False):
    """adds hazard values (flood/earthquake/etc) to the roads in a graph
    Args:
        graph [networkX graph]
        hazard [string]: full path to hazard data
        agg [string]: choose from max, min or mean; when multiple sections of a road
            are overlapping, aggregate the data in this way
    Returns:
        Graph with the added hazard data, when there is no hazard, the values is 0
    """
    # import and append the hazard data
    #TODO: check size of .tif file or whether it runs over all edges.

    for h, hn in zip(hazard, hazard_name):
        if h.endswith('.tif'):
            # GeoTIFF
            src = rasterio.open(h)

            # check which road is overlapping with the flood and append the flood depth to the graph
            for u, v, k, edata in graph.edges.data(keys=True):
                if 'geometry' in edata:
                    # check how long the road stretch is and make a point every other meter
                    nr_points = round(edata['length'])
                    if nr_points == 1:
                        coords_to_check = list(edata['geometry'].boundary)
                    else:
                        coords_to_check = [edata['geometry'].interpolate(i / float(nr_points - 1), normalized=True) for
                                           i in range(nr_points)]
                    crds = []
                    for c in coords_to_check:
                        # check if part of the linestring is inside the flood extent
                        if (src.bounds.left < c.coords[0][0] < src.bounds.right) and (
                            src.bounds.bottom < c.coords[0][1] < src.bounds.top):
                            crds.append(c.coords[0])
                    if crds:
                        # the road lays inside the flood extent
                        if agg == 'max':
                            if (max([x.item(0) for x in src.sample(crds)]) > 999999) | (
                                max([x.item(0) for x in src.sample(crds)]) < -999999):
                                # the road is most probably in the 'no data' area of the raster (usually a very large or small number is used as 'no data' value)
                                graph[u][v][k][hn] = 0
                            else:
                                graph[u][v][k][hn] = max([x.item(0) for x in src.sample(crds)])
                        elif agg == 'min':
                            if (min([x.item(0) for x in src.sample(crds)]) > 999999) | (
                                min([x.item(0) for x in src.sample(crds)]) < -999999):
                                # the road is most probably in the 'no data' area of the raster (usually a very large or small number is used as 'no data' value)
                                graph[u][v][k][hn] = 0
                            else:
                                graph[u][v][k][hn] = min([x.item(0) for x in src.sample(crds)])
                        elif agg == 'mean':
                            if (mean([x.item(0) for x in src.sample(crds)]) > 999999) | (
                                mean([x.item(0) for x in src.sample(crds)]) < -999999):
                                # the road is most probably in the 'no data' area of the raster (usually a very large or small number is used as 'no data' value)
                                graph[u][v][k][hn] = 0
                            else:
                                graph[u][v][k][hn] = mean([x.item(0) for x in src.sample(crds)])
                        else:
                            warnings.warn("No aggregation method is chosen ('max', 'min' or 'mean).")
                    else:
                        graph[u][v][k][hn] = 0
                else:
                    graph[u][v][k][hn] = 0

        elif h.endswith('.shp'):
            # Shapefile
            gdf = gpd.read_file(h)
            spatial_index = gdf.sindex

            for u, v, k, edata in graph.edges.data(keys=True):
                if 'geometry' in edata:
                    possible_matches_index = list(spatial_index.intersection(edata['geometry'].bounds))
                    possible_matches = gdf.iloc[possible_matches_index]
                    precise_matches = possible_matches[possible_matches.intersects(edata['geometry'])]

                    if not precise_matches.empty:
                        if agg == 'max':
                            graph[u][v][k][hn] = precise_matches[hn].max()
                        if agg == 'min':
                            graph[u][v][k][hn] = precise_matches[hn].min()
                        if agg == 'mean':
                            graph[u][v][k][hn] = precise_matches[hn].mean()
                    else:
                        graph[u][v][k][hn] = 0
                else:
                    graph[u][v][k][hn] = 0

        else:
            print(
                "The hazard data is not a GEOTIFF or Shapefile. Please input only these filetypes. Restart the analysis.")

    if save_shp:
        graph_to_shp(graph, os.path.join(save_path, name + '_edges.shp'), os.path.join(save_path, name + '_nodes.shp'))
    if save_pickle:
        nx.write_gpickle(graph, os.path.join(save_path, name + '_graph.gpickle'))

    return graph


def hazard_join_id_shp(roads, HazardDataDict):
    # read and join hazard data
    col_id, col_val = HazardDataDict['hazard_unique_ID'], HazardDataDict['hazard_attribute_name']

    # Fiona is not always loading the geodataframe with all data, so try a few times to get it correct
    attempts = 0
    while attempts < 3:
        try:
            hazard = gpd.read_file(os.path.join(load_config()["paths"]["test_hazard"], HazardDataDict['hazard_data']))
            hazard = hazard[[col_id, col_val]]
            break
        except KeyError:
            attempts += 1
            print("Attempt {} to load hazard data: {}".format(attempts, HazardDataDict['hazard_data']))
    #
    # for i in range(1, len([HazardDataDict['hazard_data']])):  # TODO: make possible to insert multiple hazardmaps
    #     attempts = 0
    #     while attempts < 3:
    #         try:
    #             hazard2 = gpd.read_file(os.path.join(load_config()["paths"]["test_hazard"], HazardDataDict['hazard_data']), encoding="utf-8")
    #             hazard = pd.concat([hazard, hazard2[[col_id, col_val]]], ignore_index=True)
    #             break
    #         except KeyError:
    #             attempts += 1
    #             print("Attempt {} to load hazard data: {}".format(attempts, HazardDataDict['hazard_data']))

    if (col_val in roads) and (col_id in roads):
        hazard = pd.concat([hazard, roads[[col_id, col_val]]], ignore_index=True)

    # Not necessary now
    # hazard.drop_duplicates(inplace=True)

    for ii in hazard[col_id].unique():
        roads.loc[roads[col_id] == ii, "_{}".format(col_val)] = max(hazard.loc[(hazard[col_id] == ii), col_val])

    return roads


# CRITICALITY FUNCTION
def criticality_single_link(graph, IdName, roadUsageData=None, aadtNames=None):
    """Calculates the alternative detour distance for each road segment if that road segement is blocked.
    Args:
        graph [networkX graph]
    Returns:
        dataframe with road criticality measured with alternative distance if you take away one edge at a time
    """

    # now only multigraphs and graphs are used
    if type(graph) == nx.classes.graph.Graph:
        graph = nx.MultiGraph(graph)

    gdf = osmnx.graph_to_gdfs(graph, nodes=False)

    # all edges in the graph will be removed one by one
    list_remove = list(graph.edges.data(keys=True))

    for e_remove in list_remove:
        # edge to remove
        u, v, k, data = e_remove

        the_id = data[IdName]

        # if data['highway'] in attr_list:
        # make a copy of the graph
        H = graph.copy()

        # remove edge
        H.remove_edge(u, v, k)

        # check if the nodes are normally connected
        if nx.has_path(H, u, v):
            # calculate the alternative distance if that edge is unavailable
            alt_dist = nx.dijkstra_path_length(H, u, v, weight='length')

            # append alternative route nodes
            alt_nodes = nx.dijkstra_path(H, u, v)
            alt_nodes = ', '.join(map(str, alt_nodes))  # make it a string to save in shp

            # calculate the difference in distance
            dif_dist = alt_dist - data['length']
        else:
            alt_dist = np.NaN
            alt_nodes = np.NaN
            dif_dist = np.NaN

        # add the values to the geodataframe
        gdf.loc[gdf[IdName] == the_id, 'alt_dist_m'] = alt_dist
        gdf.loc[gdf[IdName] == the_id, 'alt_nodes'] = alt_nodes
        gdf.loc[gdf[IdName] == the_id, 'dif_dist_m'] = dif_dist

    if roadUsageData:
        if 'operating_cost' in roadUsageData.columns:
            # for now: all missing values for the AADT counts are replaced by 0. TODO: change?
            for aadt in aadtNames:
                gdf[aadt].fillna(0, inplace=True)

            # calculate the costs for the routes with and without detour with the AADT
            # detour possible
            operating_costs = np.multiply(
                np.sum(np.multiply(np.array(roadUsageData['operating_cost'].T), np.array(gdf[aadtNames])), axis=1),
                (np.array(gdf['dif_dist_m']) / 1000))
            operating_costs = [round(num, 2) for num in list(operating_costs)]
            gdf['cost_det'] = operating_costs

        if ('daily_loss_disruption' in roadUsageData.columns) & ('passengers_w_driver' in roadUsageData.columns):
            # no detour possible
            daily_loss = np.multiply(np.sum(np.multiply(np.array(roadUsageData['passengers_w_driver'].T),
                                                        np.array(gdf.loc[gdf['dif_dist_m'].isnull()][aadtNames])),
                                            axis=1), roadUsageData['daily_loss_disruption'].iloc[0])
            daily_loss = [round(num, 2) for num in list(daily_loss)]
            gdf.loc[gdf['dif_dist_m'].isnull(), 'cost_no_d'] = daily_loss

    return gdf


def criticality_single_link_osm(graph):
    """
    :param graph: graph on which to run analysis (MultiDiGraph)
    :return: df with dijkstra detour distance and path results
    """
    # TODO look at differences between this function and the criticality_single_link above and merge/remove one
    # create a geodataframe from the graph
    gdf = osmnx.graph_to_gdfs(graph, nodes=False)

    # list for the length of the alternative routes
    alt_dist_list = []
    alt_nodes_list = []
    dif_dist_list = []
    for e_remove in list(graph.edges.data(keys=True)):
        u, v, k, data = e_remove

        # if data['highway'] in attr_list:
        # remove the edge
        graph.remove_edge(u, v, k)

        if nx.has_path(graph, u, v):
            # calculate the alternative distance if that edge is unavailable
            alt_dist = nx.dijkstra_path_length(graph, u, v, weight='length')
            alt_dist_list.append(alt_dist)

            # append alternative route nodes
            alt_nodes = nx.dijkstra_path(graph, u, v)
            alt_nodes_list.append(alt_nodes)

            # calculate the difference in distance
            dif_dist_list.append(alt_dist - data['length'])
        else:
            alt_dist_list.append(np.NaN)
            alt_nodes_list.append(np.NaN)
            dif_dist_list.append(np.NaN)

        # add edge again to the graph
        graph.add_edge(u, v, k, **data)

    # Add the new columns to the geodataframe
    gdf['alt_dist'] = alt_dist_list
    gdf['alt_nodes'] = alt_nodes_list
    gdf['diff_dist'] = dif_dist_list

    return gdf


def common_member(a, b):
    #Determine if two sequences have at least one common member
    #from https://www.geeksforgeeks.org/python-check-two-lists-least-one-element-common/
    a_set = set(a)
    b_set = set(b)
    if (a_set & b_set):
        return True
    else:
        return False

def criticality_single_link_osm_rws(graph,gdf=None):
    """
    :param graph: graph on which to run analysis (MultiDiGraph)
    :return: df with dijkstra detour distance and path results
    """
    # TODO look at differences between this function and the criticality_single_link above and merge/remove one
    # TODO added because of RWS project to test only the main highway network for redundancy

    #### new stuff by kees ####
    import tqdm
    to_filter_out = ['motorway', 'motorway_link']
    graph = graph.to_undirected()
    # create a geodataframe from the graph
    if gdf is None:
        gdf = osmnx.graph_to_gdfs(graph, nodes=False)

    # list for the length of the alternative routes
    alt_dist_list = []
    alt_nodes_list = []
    dif_dist_list = []
    print('Start removing edges')
    for e_remove in tqdm.tqdm(list(graph.edges.data(keys=True))):
        u, v, k, data = e_remove

        data_highway = data['highway'] #can be string or list of strings
        if isinstance(data_highway,str):
            data_highway = [data_highway]

        if common_member(data_highway,to_filter_out):
            #Use common_mber, because in the simplified graph, the highway tag can be a list instead of a string
            #Remove the edge
            graph.remove_edge(u, v, k)

            if nx.has_path(graph, u, v):
                # calculate the alternative distance if that edge is unavailable
                alt_dist = nx.dijkstra_path_length(graph, u, v, weight='length')
                alt_dist_list.append(alt_dist)

                # append alternative route nodes
                alt_nodes = nx.dijkstra_path(graph, u, v)
                alt_nodes_list.append(alt_nodes)

                # #to Use Dijkstra's algoritme for bidirectional networks.
                # alt_dist, alt_nodes =  nx.bidirectional_dijkstra(graph, u, v, weight='length')
                # alt_dist_list.append(alt_dist)
                # alt_nodes_list.append(alt_nodes)
                # calculate the difference in distance
                dif_dist_list.append(alt_dist - data['length'])
            else:
                alt_dist_list.append(np.NaN)
                alt_nodes_list.append(np.NaN)
                dif_dist_list.append(np.NaN)

            # add edge again to the graph
            graph.add_edge(u, v, k, **data)

        else:
            alt_dist_list.append(None)
            alt_nodes_list.append(None)
            dif_dist_list.append(None)

    # Add the new columns to the geodataframe
    gdf['alt_dist'] = alt_dist_list
    gdf['alt_nodes'] = alt_nodes_list
    gdf['diff_dist'] = dif_dist_list

    return gdf


# def criticality_multi_link_hazard_OD(graph, prefRoutes, weighingName, hazardName, threshold, crs_):
#     """Calculates the criticality of origins and destinations"""
#     # Check if the o/d pairs are still connected while some links are disrupted by the hazard(s)
#     gdf = gpd.GeoDataFrame(
#         columns=['disrupted', 'extra_{}'.format(weighingName), 'no detour', 'origin', 'destination', 'odpair',
#                  'd_disrupt', 'o_disrupt', 'd_{}'.format(hazardName), 'o_{}'.format(hazardName), 'geometry'],
#         geometry='geometry', crs={'init': 'epsg:{}'.format(crs_)})
#
#     to_remove = [(e[0], e[1], e[2]) for e in graph.edges.data(keys=True) if (e[-1][hazardName] > threshold) & (
#         'bridge' not in e[-1])]
#     graph.remove_edges_from(to_remove)
#
#     for ii in range(len(prefRoutes.index)):
#         o, d = prefRoutes.iloc[ii][['o_node', 'd_node']]
#         o = int(o)
#         d = int(d)
#
#         extra_time = np.NaN
#
#         # check if the nodes are still connected
#         if nx.has_path(graph, o, d):
#             # calculate the alternative distance if that edge is unavailable
#             alt_route = nx.dijkstra_path_length(graph, o, d, weight=weighingName)
#
#             # save preferred route nodes
#             pref_nodes = nx.dijkstra_path(graph, o, d, weight=weighingName)
#
#             # subtract the length/time of the optimal route from the alternative route
#             extra_time = alt_route - prefRoutes.iloc[ii][weighingName]
#
#             if prefRoutes.iloc[ii][weighingName] != alt_route:
#                 # the alternative route is different from the optimal route
#                 disrupted = 1
#                 detour = "alt_route"
#                 # found out which edges belong to the preferred path
#                 edgesinpath = list(zip(pref_nodes[0:], pref_nodes[1:]))
#
#                 pref_edges = []
#                 for u, v in edgesinpath:
#                     # get edge with the lowest weighing if there are multiple edges that connect u and v
#                     edge_key = sorted(graph[u][v], key=lambda x: graph[u][v][x][weighingName])[0]
#                     if 'geometry' in graph[u][v][edge_key]:
#                         pref_edges.append(graph[u][v][edge_key]['geometry'])
#                     else:
#                         pref_edges.append(LineString([graph.nodes[u]['geometry'], graph.nodes[v]['geometry']]))
#
#                 # compile the road segments into one geometry
#                 pref_edges = MultiLineString(pref_edges)
#             else:
#                 # the alternative route is the same as the optimal route
#                 disrupted = 0
#                 detour = "same"
#                 pref_edges = prefRoutes.iloc[ii]['geometry']
#         else:
#             # append to calculation dataframe
#             disrupted = 1
#             detour = "no_detour"
#             pref_edges = prefRoutes.iloc[ii]['geometry']
#
#         gdf = gdf.append({'disrupted': disrupted, 'extra_{}'.format(weighingName): extra_time, 'no detour': detour,
#                           'origin': str(prefRoutes.iloc[ii]['origin']),
#                           'destination': str(prefRoutes.iloc[ii]['destination']),
#                           'odpair': str(prefRoutes.iloc[ii]['origin']) + ' to ' + str(
#                               prefRoutes.iloc[ii]['destination']),
#                           #TODO: change for RWS
#                           # 'd_disrupt': prefRoutes.iloc[ii]['d_disrupt'],
#                           # 'o_disrupt': prefRoutes.iloc[ii]['o_disrupt'],
#                           # 'd_{}'.format(hazardName): prefRoutes.iloc[ii]['d_{}'.format(hazardName)],
#                           # 'o_{}'.format(hazardName): prefRoutes.iloc[ii]['o_{}'.format(hazardName)],
#                           'geometry': pref_edges}, ignore_index=True)
#
#     return gdf


def criticality_multi_link_hazard_OD(graph, prefRoutes, weighingName, hazardName, threshold, crs_):
    """Calculates the criticality of origins and destinations"""
    # Check if the o/d pairs are still connected while some links are disrupted by the hazard(s)
    gdf = gpd.GeoDataFrame(
        columns=['disrupted', 'extra_{}'.format(weighingName), 'no detour', 'origin', 'destination', 'odpair',
                 'd_disrupt', 'o_disrupt', 'd_{}'.format(hazardName), 'o_{}'.format(hazardName), 'geometry'],
        geometry='geometry', crs={'init': 'epsg:{}'.format(crs_)})

    to_remove = [(e[0], e[1], e[2]) for e in graph.edges.data(keys=True) if (e[-1][hazardName] > threshold) & ('bridge' not in e[-1])]
    graph.remove_edges_from(to_remove)

    for ii in range(len(prefRoutes.index)):
        o, d = prefRoutes.iloc[ii][['o_node', 'd_node']]
        o = int(o)
        d = int(d)

        extra_time = np.NaN

        # check if the nodes are still connected
        if nx.has_path(graph, o, d):
            # calculate the alternative distance if that edge is unavailable
            alt_route = nx.dijkstra_path_length(graph, o, d, weight=weighingName)

            # save preferred route nodes
            pref_nodes = nx.dijkstra_path(graph, o, d, weight=weighingName)

            # subtract the length/time of the optimal route from the alternative route
            extra_time = alt_route - float(prefRoutes.iloc[ii][weighingName])
            print(extra_time)
            if prefRoutes.iloc[ii][weighingName] != alt_route:
                # the alternative route is different from the optimal route
                disrupted = 1
                detour = "alt_route"
                # found out which edges belong to the preferred path
                edgesinpath = list(zip(pref_nodes[0:], pref_nodes[1:]))

                pref_edges = []
                for u, v in edgesinpath:
                    # get edge with the lowest weighing if there are multiple edges that connect u and v
                    edge_key = sorted(graph[u][v], key=lambda x: graph[u][v][x][weighingName])[0]
                    if 'geometry' in graph[u][v][edge_key]:
                        pref_edges.append(graph[u][v][edge_key]['geometry'])
                    else:
                        pref_edges.append(LineString([graph.nodes[u]['geometry'], graph.nodes[v]['geometry']]))

                # compile the road segments into one geometry
                pref_edges = MultiLineString(pref_edges)
            else:
                # the alternative route is the same as the optimal route
                disrupted = 0
                detour = "same"
                pref_edges = prefRoutes.iloc[ii]['geometry']
        else:
            # append to calculation dataframe
            disrupted = 1
            detour = "no_detour"
            pref_edges = prefRoutes.iloc[ii]['geometry']

        gdf = gdf.append({'disrupted': disrupted, 'extra_{}'.format(weighingName): extra_time, 'no detour': detour,
                          'origin': str(prefRoutes.iloc[ii]['origin']),
                          'destination': str(prefRoutes.iloc[ii]['destination']),
                          'odpair': str(prefRoutes.iloc[ii]['origin']) + ' to ' + str(
                              prefRoutes.iloc[ii]['destination']),
                          #TODO: change for RWS
                          # 'd_disrupt': prefRoutes.iloc[ii]['d_disrupt'],
                          # 'o_disrupt': prefRoutes.iloc[ii]['o_disrupt'],
                          # 'd_{}'.format(hazardName): prefRoutes.iloc[ii]['d_{}'.format(hazardName)],
                          # 'o_{}'.format(hazardName): prefRoutes.iloc[ii]['o_{}'.format(hazardName)],
                          'geometry': pref_edges}, ignore_index=True)

    return gdf

def criticality_multi_link_hazard_OD_RWS(graph, prefRoutes, weighingName, hazardName, threshold, InputDict, crs_):
    """Calculates the criticality of origins and destinations"""
    # Check if the o/d pairs are still connected while some links are disrupted by the hazard(s)
    gdf = gpd.GeoDataFrame(
        columns=['disrupted', 'extra_{}'.format(weighingName), 'no detour', 'origin', 'destination', 'odpair',
                 'd_disrupt', 'o_disrupt', 'd_{}'.format(hazardName), 'o_{}'.format(hazardName), 'geometry'],
        geometry='geometry', crs={'init': 'epsg:{}'.format(crs_)})

    to_remove = [(e[0], e[1], e[2]) for e in graph.edges.data(keys=True) if (e[-1][hazardName] > threshold)]
    graph.remove_edges_from(to_remove)

    to_remove2 = [(e[0], e[1], e[2]) for e in graph.edges.data(keys=True) if (e[-1]['Underlying_avg_depth'] > threshold)]
    graph.remove_edges_from(to_remove2)

    # graph_to_shp(graph, Path(InputDict['output']/(str(InputDict['analysis_name'])+'_G3_edges.shp')),
    #              Path(InputDict['output']/(str(InputDict['analysis_name'])+'_G3_nodes.shp')))

    for ii in range(len(prefRoutes.index)):
        o, d = prefRoutes.iloc[ii][['o_node', 'd_node']]
        o = int(o)
        d = int(d)

        extra_time = np.NaN

        # check if the nodes are still connected
        if nx.has_path(graph, o, d):
            # calculate the alternative distance if that edge is unavailable
            alt_route = nx.dijkstra_path_length(graph, o, d, weight=weighingName)

            # save preferred route nodes
            pref_nodes = nx.dijkstra_path(graph, o, d, weight=weighingName)

            # subtract the length/time of the optimal route from the alternative route
            extra_time = alt_route - prefRoutes.iloc[ii][weighingName]
            #put negative values to
            if extra_time < 0:
                extra_time = np.nan

            if prefRoutes.iloc[ii][weighingName] != alt_route:
                # the alternative route is different from the optimal route
                disrupted = 1
                detour = "alt_route"
                # found out which edges belong to the preferred path
                edgesinpath = list(zip(pref_nodes[0:], pref_nodes[1:]))

                pref_edges = []
                for u, v in edgesinpath:
                    # get edge with the lowest weighing if there are multiple edges that connect u and v
                    edge_key = sorted(graph[u][v], key=lambda x: graph[u][v][x][weighingName])[0]
                    if 'geometry' in graph[u][v][edge_key]:
                        pref_edges.append(graph[u][v][edge_key]['geometry'])
                    else:
                        pref_edges.append(LineString([graph.nodes[u]['geometry'], graph.nodes[v]['geometry']]))

                # compile the road segments into one geometry
                pref_edges = MultiLineString(pref_edges)
            else:
                # the alternative route is the same as the optimal route
                disrupted = 0
                detour = "same"
                pref_edges = prefRoutes.iloc[ii]['geometry']
        else:
            # append to calculation dataframe
            disrupted = 1
            detour = "no_detour"
            pref_edges = prefRoutes.iloc[ii]['geometry']

        gdf = gdf.append({'disrupted': disrupted, 'extra_{}'.format(weighingName): extra_time, 'no detour': detour,
                          'origin': str(prefRoutes.iloc[ii]['origin']),
                          'destination': str(prefRoutes.iloc[ii]['destination']),
                          'odpair': str(prefRoutes.iloc[ii]['origin']) + ' to ' + str(
                              prefRoutes.iloc[ii]['destination']),
                          #TODO: change for RWS
                          # 'd_disrupt': prefRoutes.iloc[ii]['d_disrupt'],
                          # 'o_disrupt': prefRoutes.iloc[ii]['o_disrupt'],
                          # 'd_{}'.format(hazardName): prefRoutes.iloc[ii]['d_{}'.format(hazardName)],
                          # 'o_{}'.format(hazardName): prefRoutes.iloc[ii]['o_{}'.format(hazardName)],
                          'geometry': pref_edges}, ignore_index=True)

    return gdf


def criticality_multi_link_hazard(graph, attribute_name, min_threshold, idName):
    """
    The function removes all links of a variable that have a minimum value
    of min_threshold. For each link it calculates the alternative path, af
    any available. This function only removes one group at the time and saves the data from removing that group.

    Arguments:
        graph [networkx graph] = the graph with at least the columns that you use in group en sort
        attribute_name [string] = name of the attribute that indicates whether a road segment should be removed
        min_threshold [numeric] = the minimum value of the attribute by which the roads should be removed
    Returns:
        gdf [geopandas dataframe]
    """
    # now only multigraphs and graphs are used
    if type(graph) == nx.classes.graph.Graph:
        graph = nx.MultiGraph(graph)

    # Create a geodataframe from the full graph
    gdf = osmnx.graph_to_gdfs(graph, nodes=False)
    gdf[idName] = gdf[idName].astype(str)

    # Check if there is only one or more hazards
    if (isinstance(attribute_name, list)) & (len(attribute_name) == 1):
        attribute_name = attribute_name[0]
    elif (isinstance(attribute_name, list)) & (len(attribute_name) > 1):
        warnings.warn("This feature (multiple hazard criticality calculation) is not yet implemented.")

    # Create the edgelist that consist of edges that should be removed
    edges_remove = [e for e in graph.edges.data(keys=True) if attribute_name in e[-1]]
    edges_remove = [e for e in edges_remove if (e[-1][attribute_name] > min_threshold) & ('bridge' not in e[-1])]

    graph.remove_edges_from(edges_remove)

    # dataframe for saving the calculations of the alternative routes
    df_calculated = pd.DataFrame(columns=['u', 'v', idName, 'alt_dist', 'alt_nodes', 'connected'])

    for i, edges in enumerate(edges_remove):
        u, v, k, edata = edges

        # check if the nodes are still connected
        if nx.has_path(graph, u, v):
            # calculate the alternative distance if that edge is unavailable
            alt_dist = nx.dijkstra_path_length(graph, u, v, weight='length')

            # save alternative route nodes
            alt_nodes = nx.dijkstra_path(graph, u, v)

            # append to calculation dataframe
            df_calculated = df_calculated.append({'u': u, 'v': v, idName: str(edata[idName]), 'alt_dist': alt_dist,
                                                  'alt_nodes': alt_nodes, 'connected': 1}, ignore_index=True)
        else:
            # append to calculation dataframe
            df_calculated = df_calculated.append({'u': u, 'v': v, idName: str(edata[idName]), 'alt_dist': np.NaN,
                                                  'alt_nodes': np.NaN, 'connected': 0}, ignore_index=True)

    # Merge the dataframes
    gdf = gdf.merge(df_calculated, how='left', on=['u', 'v', idName])

    # calculate the difference in distance
    gdf['diff_dist'] = [dist - length if dist == dist else np.NaN for (dist, length) in
                        zip(gdf['alt_dist'], gdf['length'])]

    return gdf


def gdf_to_shp(gdf, result_shp):
    """Takes in a geodataframe object and outputs shapefiles at the paths indicated by edge_shp and node_shp

    Arguments:
        gdf [geodataframe]: geodataframe object to be converted
        edge_shp [str]: output path including extension for edges shapefile
        node_shp [str]: output path including extension for nodes shapefile
    Returns:
        None
    """
    for col in gdf.columns:
        if gdf[col].dtype == np_object and col != gdf.geometry.name:
            gdf[col] = gdf[col].astype(str)

    gdf.to_file(result_shp, driver='ESRI Shapefile', encoding='utf-8')


def add_missing_geoms_graph(graph, geom_name='geometry'):
    # Not all nodes have geometry attributed (some only x and y coordinates) so add a geometry columns
    nodes_without_geom = [n[0] for n in graph.nodes(data=True) if geom_name not in n[-1]]
    for nd in nodes_without_geom:
        graph.nodes[nd][geom_name] = Point(graph.nodes[nd]['x'], graph.nodes[nd]['y'])

    edges_without_geom = [e for e in graph.edges.data(keys=True) if geom_name not in e[-1]]
    for ed in edges_without_geom:
        graph[ed[0]][ed[1]][ed[2]][geom_name] = LineString(
            [graph.nodes[ed[0]][geom_name], graph.nodes[ed[1]][geom_name]])

    return graph<|MERGE_RESOLUTION|>--- conflicted
+++ resolved
@@ -64,11 +64,7 @@
     # CALCULATE CRITICALITY
     #TODO return back to criticality_single_link. Now temporarily changed for RWS project
 
-<<<<<<< HEAD
     # gdf = criticality_single_link_osm(G, InputDict['shp_unique_ID'], roadUsageData=road_usage_data, aadtNames=aadt_names)
-=======
-    # gdf = criticality_single_link(G, InputDict['shp_unique_ID'], roadUsageData=road_usage_data, aadtNames=aadt_names)
->>>>>>> 33704cfb
     gdf = criticality_single_link_osm(G)
     logging.info("Function [criticality_single_link]: executing")
 
@@ -425,6 +421,7 @@
                         InputDict['id_name_origin_destination'], crs)
 
     ods = create_OD_pairs(ods, G, id_name)
+    print(ods)
     G = add_od_nodes(G, ods, id_name, name=InputDict['analysis_name'], file_output=InputDict['output'], save_shp=True)
 
 
@@ -1372,6 +1369,7 @@
         if len(all_matches) > 1:
             all_matches = [am for am in all_matches if
                            match_OD in [Point(p) for p in set(list(am[-1]['geometry'].coords))]]
+        print(all_matches)
         m = all_matches[0]
 
         if 'geometry' in m[-1]:
