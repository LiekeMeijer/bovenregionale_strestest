[tool.poetry]
name = "ra2ce"
version = "0.6.0"
description = "Risk Assessment and Adaptation for Critical infrastructurE (RA2CE)."
authors = ["Margreet van Marle <Margreet.vanMarle@deltares.nl>"]
maintainers = [
  "Frederique de Groen <frederique.degroen@deltares.nl>",
  "Kees van Ginkel <kees.vanginkel@deltares.nl>",
  "Carles Salvador Soriano Perez <carles.sorianoperez@deltares.nl>",
]
license = "GPL-3.0-or-later"
readme = "README.md"
repository = "https://github.com/Deltares/ra2ce"
documentation = "https://deltares.github.io/ra2ce/"
classifiers = [
  'Development Status :: 2 - Pre-Alpha',
  'Intended Audience :: Developers',
  'License :: OSI Approved :: GNU General Public License v3 (GPLv3)',
  'Natural Language :: English',
  'Programming Language :: Python :: 3',
  'Programming Language :: Python :: 3.10'
]
packages = [{include = "ra2ce"}]

[tool.poetry.scripts]
run_ra2ce = "ra2ce.run:main"

[tool.poetry.dependencies]
python = "^3.9, <3.11"
affine = "^2.3.1"
click = "^8.1.3"
geojson = "^2.5.0"
geopy = "^2.2.0"
numpy = "^1.23.3"
networkx = "^2.8.6"
pandas = "^1.4.4"
pyarrow = "^9.0.0"
rasterio = "^1.3.2"
rasterstats = "^0.17.0"
Rtree = "^1.0.0"
seaborn = "^0.12.0"
Shapely = "^1.8.4"
tqdm = "^4.64.1"
openpyxl = "^3.0.10"
xlrd = "^2.0.1"
xarray = "^2022.6.0"
geopandas = "^0.11.1"
osmnx = "0.16.*"
scipy = "^1.9.1"
GDAL = "3.5.1"
fiona = "1.8.21"
pygeos = "^0.14"
momepy = "0.5.0"
<<<<<<< HEAD
joblib = "^1.3.2"
=======
pyogrio = "^0.6.0"
>>>>>>> 13fe6db0

[tool.poetry.group.dev.dependencies]
isort = "^5.10.1"
commitizen = "^2.32.5"
flake8 = "^5.0.4"
mypy = "^0.971"
black = "^22.8.0"
urllib3 = "1.26.15"


[tool.poetry.group.docs.dependencies]
jupytext = "^1.14.5"
nbsphinx = "^0.9.1"
myst-parser = "^1.0.0"
sphinx = "6.2.1"
sphinx-book-theme = "^1.0.1"
sphinx-copybutton = "^0.5.2"
sphinx-rtd-theme = "^1.2.0"
sphinx-autosummary-accessors = "^2023.4.0"
sphinx-design = "^0.4.1"


[tool.poetry.group.test.dependencies]
pytest-cov = "^3.0.0"
pytest = "^7.1.3"
teamcity-messages = "^1.32"
testbook = "^0.4.2"
pytest-xdist = "^3.3.1"
pytest-profiling = "^1.7.0"

[tool.black]
line-length = 88
target-version = ['py38', 'py39']
exclude = '''
(
  /(
      \.eggs         # exclude a few common directories in the
    | \.git          # root of the project
    | \.hg
    | \.mypy_cache
    | \.tox
    | \.venv
    | _build
    | buck-out
    | build
    | dist
    | \.virtualenvs
  )/
)
'''

[tool.isort]
profile = "black"
multi_line_output = 3
line_length = 88

[tool.commitizen]
name = "cz_conventional_commits"
changelog_file = "docs/changelog.md"
update_changelog_on_bump = true
version = "0.6.0"
tag_format = "v$major.$minor.$patch"
version_files= [
    "ra2ce/__init__.py",
    "pyproject.toml:version",]

[tool.pytest]
markers = [
    "slow_test: marks tests as a long computation time test (deselect with '-m \"not slow\"')",
    "external_test_data: marks tests as a test whose required data comes from external sources (deselct with '-m \"not external_test_data\"')",
]

[tool.pytest.ini_options]
addopts = "-n 4"

[build-system]
requires = ["poetry-core>=1.0.0"]
build-backend = "poetry.core.masonry.api"<|MERGE_RESOLUTION|>--- conflicted
+++ resolved
@@ -51,11 +51,8 @@
 fiona = "1.8.21"
 pygeos = "^0.14"
 momepy = "0.5.0"
-<<<<<<< HEAD
+pyogrio = "^0.6.0"
 joblib = "^1.3.2"
-=======
-pyogrio = "^0.6.0"
->>>>>>> 13fe6db0
 
 [tool.poetry.group.dev.dependencies]
 isort = "^5.10.1"
